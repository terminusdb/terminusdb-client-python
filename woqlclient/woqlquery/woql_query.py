--- conflicted
+++ resolved
@@ -1,15 +1,8 @@
 import re
 
-<<<<<<< HEAD
-from woql_builder import TripleBuilder
-from woql_core import WOQLCore
-from woql_library import WOQLLibrary
-from woql_schema import WOQLSchema
-=======
 from .woql_builder import TripleBuilder
 from .woql_core import WOQLCore
 from .woql_schema import WOQLSchema
->>>>>>> a84905d2
 
 
 class WOQLQuery(WOQLCore):
