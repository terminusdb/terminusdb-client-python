<<<<<<< HEAD
from .woql_schema import WOQLSchema
from .woql_library import WOQLLibrary


def _star(self, graph=None, subj=None, pred=None, obj=None):
    if subj is None:
        subj = "v:Subject"
    if pred is None:
        pred = "v:Predicate"
    if obj is None:
        obj = "v:Object"
    if graph is None:
        graph = False
    if graph is not None:
        return self.quad(subj, pred, obj, graph)
    else:
        return self.triple(subj, pred, obj)


def _lib(self):
    return WOQLLibrary()


def _abstract(self, graph, subj):
=======
class TripleBuilder:
>>>>>>> 903a65fe
    """
    @file Triple Builder
        higher level composite queries - not language or api elements
        Class for enabling building of triples from pieces
        type is add_quad / remove_quad / add_triple / remove_triple
     """

    def __init__(self, triple_type, query, s, g):
        """
        what accumulation type are we
        """
        if triple_type and triple_type.indexOf(":") == -1:
            triple_type = "woql:" + type
        self.type = triple_type
        self.cursor = query.cursor
        if s is not None:
            self.subject = s
        else:
            self.subject = False
        self.query = query
        self.g = g

    def label(self, lab, lang="en"):
        if lab[:2] == "v:":
            d = lab
        else:
            d = {"@value": lab, "@type": "xsd:string", "@language": lang}
        x = self._add_po("rdfs:label", d)
        return x

    def graph(self, g):
        self.g = g

    def description(self, c, lang="en"):
        if c[:2] == "v:":
            d = c
        else:
            d = {"@value": c, "@type": "xsd:string", "@language": lang}
        return self._addPO("rdfs:comment", d)

    def _add_po(self, p, o, g):
        g = g or self.g
        newq = False
        if self.type == "woql:Triple":
            newq = self.WOQLQuery().triple(self.subject, p, o)
        elif self.type == "woql:AddTriple":
            newq = self.WOQLQuery().add_triple(self.subject, p, o)
        elif self.type == "woql:DeleteTriple":
            newq = self.WOQLQuery().delete_triple(self.subject, p, o)
        elif self.type == "woql:Quad":
            newq = self.WOQLQuery().quad(self.subject, p, o, g)
        elif self.type == "woql:AddQuad":
            newq = self.WOQLQuery().add_quad(self.subject, p, o, g)
        elif self.type == "woql:DeleteQuad":
            newq = self.WOQLQuery().delete_quad(self.subject, p, o, g)
        elif g is not None:
            newq = self.WOQLQuery().quad(self.subject, p, o, g)
        else:
            newq = self.WOQLQuery().triple(self.subject, p, o)
        self._query.woql_and(newq)

    def _get_o(self, s, p):
        if self._cursor["@type"] == "woql:And":
            for i in self._cursor["query_list"]:
                subq = self._cursor["query_list"][i]["woql:query"]
                if (
                    subq._query["woql:subject"] == s
                    and subq._query["woql:predicate"] == p
                ):
                    return subq._query["woql:object"]
        return False

    def card(self, n, which):
        os = self.subject
        self.subject += "_" + which
        self._add_po("rdf:type", "owl:Restriction")
        self._add_po("owl:onProperty", os)
        if which == "max":
            self._add_po(
                "owl:maxCardinality", {"@value": n, "@type": "xsd:nonNegativeInteger"}
            )
        elif which == "min":
            self._add_po(
                "owl:minCardinality", {"@value": n, "@type": "xsd:nonNegativeInteger"}
            )
        else:
            self._add_po(
                "owl:cardinality", {"@value": n, "@type": "xsd:nonNegativeInteger"}
            )
        od = self._get_o(os, "rdfs:domain")
        if od is not None:
            cardcls = self.subject
            self.subject = od
            self._add_po("rdfs:subClassOf", cardcls)
        self.subject = os
        return self<|MERGE_RESOLUTION|>--- conflicted
+++ resolved
@@ -1,31 +1,4 @@
-<<<<<<< HEAD
-from .woql_schema import WOQLSchema
-from .woql_library import WOQLLibrary
-
-
-def _star(self, graph=None, subj=None, pred=None, obj=None):
-    if subj is None:
-        subj = "v:Subject"
-    if pred is None:
-        pred = "v:Predicate"
-    if obj is None:
-        obj = "v:Object"
-    if graph is None:
-        graph = False
-    if graph is not None:
-        return self.quad(subj, pred, obj, graph)
-    else:
-        return self.triple(subj, pred, obj)
-
-
-def _lib(self):
-    return WOQLLibrary()
-
-
-def _abstract(self, graph, subj):
-=======
 class TripleBuilder:
->>>>>>> 903a65fe
     """
     @file Triple Builder
         higher level composite queries - not language or api elements
