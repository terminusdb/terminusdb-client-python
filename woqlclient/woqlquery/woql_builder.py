--- conflicted
+++ resolved
@@ -141,24 +141,6 @@
             g = gobj["@value"]
         else:
             g = False
-<<<<<<< HEAD
-    s = lastsubj['woql:subject']
-    t = type or lastsubj["@type"]
-    if self.cursor["@type"] is not None:
-        subq = self.WOQLQuery().json(self.cursor)
-    if self.cursor["@type"] == "woql:And":
-        newq = subq
-    else:
-        newq = self.WOQLQuery().woql_and(subq)
-        nuj = newq.json()
-    for k in self.cursor):
-        delete(self.cursor[k])
-    for i in nuj:
-        self.cursor[i] = nuj[i]
-    else:
-        self.woql_and()
-        self.tripleBuilder = self.TripleBuilder(t, this, s, g)
-=======
 		s = lastsubj["woql:subject"]
 		t = type or lastsubj["@type"]
 	if self.cursor["@type"] is not None:
@@ -175,7 +157,6 @@
 	else:
 		self.woql_and()
 	self.tripleBuilder = self.TripleBuilder(t, this, s, g)
->>>>>>> 981440ec
 
 
 """
