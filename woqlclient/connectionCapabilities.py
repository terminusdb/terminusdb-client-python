# connectionCapabilities.py

from .const import Const as const

# const UTILS = require('./utils.js');
from .errorMessage import ErrorMessage
from .errors import AccessDeniedError, APIError, InvalidURIError


"""
    Creates an entry in the connection registry for the server
    and all the databases that the client has access to
    maps the input authorties to a per-db array for internal storage and easy
    access control checks
    {doc:dbid => {terminus:authority =>
    [terminus:woql_select, terminus:create_document, auth3, ...]}}
"""


class ConnectionCapabilities:
<<<<<<< HEAD
    def __init__(self, connectionConfig, key=None):
        self.connection = {}
        self.connectionConfig = connectionConfig
        if key:
            self.setClientKey(key)

    """
        Utility functions for changing the state of connections with Terminus servers
    """

    def setClientKey(self, key):
        curl = self.connectionConfig.serverURL
        if curl and (isinstance(key, str) and key.strip()):
            if curl not in self.connection:
                self.connection[curl] = {}
            self.connection[curl]["key"] = key.strip()

    def getClientKey(self, serverURL=None):
        if serverURL is None:
            serverURL = self.connectionConfig.serverURL
        if (serverURL in self.connection) and ("key" in self.connection[serverURL]):
            return self.connection[serverURL]["key"]
        raise APIError(ErrorMessage.getInvalidKeyMessage())

    def __actionToArray(self, actions):
=======

    def __init__(self):
        self.connection = {}

    def _action_to_array(self, actions):
>>>>>>> 118e98d8
        if isinstance(actions, list) is False:
            return []
        actionList = []
        for item in actions:
            actionList.append(item["@id"])

        return actionList

<<<<<<< HEAD
    """
        @params {string} curl a valid terminusDB server URL
        @params {object} capabilities it is the connect call response
    """

    def addConnection(self, capabilities):
        if self.connectionConfig.serverURL is not False:
            curl = self.connectionConfig.serverURL

            if curl not in self.connection:
                self.connection[curl] = {}

            if isinstance(capabilities, dict):
                for key, value in capabilities.items():
                    if key == "terminus:authority":
                        if isinstance(value, dict):
                            value = [value]
                        for item in value:
                            scope = item["terminus:authority_scope"]
                            actions = item["terminus:action"]

                            if isinstance(scope, dict):
                                scope = [scope]

                            actionList = self.__actionToArray(actions)

                            for scopeItem in scope:
                                dbName = scopeItem["@id"]
                                if dbName not in self.connection[curl]:
                                    self.connection[curl][dbName] = scopeItem

                                self.connection[curl][dbName][
                                    "terminus:authority"
                                ] = actionList
                    else:
                        self.connection[curl][key] = value
        else:
            raise InvalidURIError(
                ErrorMessage.getInvalidURIMessage("Undefined", "Add Connection")
            )
        # print(self.connection)

    def serverConnected(self):
        serverURL = self.connectionConfig.serverURL

        if serverURL and self.connection.get(serverURL):
            return "@context" in self.connection.get(serverURL)
        return False

    def capabilitiesPermit(self, action, dbid=None, server=None):
        if (
            self.connectionConfig.connectedMode is False
            or self.connectionConfig.checkCapabilities is False
            or action == const.CONNECT
        ):
            return True
=======
    def set_capabilities(self, capabilities=None):
        self.connection = {}
        if capabilities is not None:
            self.capabilitiesKeys = capabilities.keys()
        else:
            self.capabilitiesKeys = []

        for pred in self.capabilitiesKeys:
            if (pred == 'terminus:authority') and (pred in capabilities):
                if type(capabilities[pred]) == list:
                    auths = capabilities[pred]
                else:
                    auths = [capabilities[pred]]
                for item in auths:
                    access = item['terminus:access']
                    scope = access['terminus:authority_scope']
                    actions = access['terminus:action']
                    if type(scope) != list:
                        scope = [scope]
                    if type(actions) == list:
                        action_arr = [obj['@id'] for obj in actions]
                    else:
                        action_arr = []
                    for nrec in scope:
                        if (nrec['@id'] not in self.connection):
                            self.connection[nrec['@id']] = nrec
                        self.connection[nrec['@id']]['terminus:authority'] = action_arr
            else:
                self.connection[pred] = capabilities[pred]

    def _form_resource_name(self, dbid, account):
        if(dbid == "terminus"):
            return "terminus"
        return f"{account}|{dbid}"

    def find_resource_document_id(self, dbid, account):
        testrn = self._form_resource_name(dbid, account)
        for pred in self.connection.keys():
            rec = self.connection[pred]
            if('terminus:resource_name' in rec):
                 resource_name = rec['terminus:resource_name']
                 if ('@value' in resource_name and rec['terminus:resource_name']['@value'] == testrn):
                     return pred
        return None
>>>>>>> 118e98d8

    def get_json_context(self):
        if "@context" in self.connection:
            ctxt = self.connection["@context"]
            if ('scm' not in ctxt):
                ctxt['scm'] = "terminus://universal#"
            return ctxt
        return {}

<<<<<<< HEAD
        rec = None
        if action == const.CREATE_DATABASE:
            rec = self.__getServerRecord(server)
        else:
            rec = self.__getDBRecord(dbid, server)

        if rec:
            auths = rec.get("terminus:authority")
            terminusActionName = "terminus:" + action
            if auths and terminusActionName in auths:
=======
    def capabilities_permit(self, action, dbid=None, account=None):
        if (action == const.CREATE_DATABASE):
            rec = self._get_server_record()
        elif dbid is not None:
            rec = self._get_db_record(dbid, account)
        else:
            raise ValueError('no dbid provided in capabilities check ', action, dbid)
        if (rec):
            auths = rec.get('terminus:authority')
            terminusActionName = 'terminus:' + action
            if (auths and terminusActionName in auths):
>>>>>>> 118e98d8
                return True
            else:
                raise ValueError('No record found for connection: ', action, dbid)
        raise AccessDeniedError(
<<<<<<< HEAD
            ErrorMessage.getAccessDeniedMessage(action, dbid, server)
        )

    def __getServerRecord(self, serverURL):
        if serverURL in self.connection:
            connectionObj = self.connection[serverURL]

            if isinstance(connectionObj, dict) is False:
                return None

            for oid in connectionObj.values():
                if isinstance(oid, dict) and oid.get("@type") == "terminus:Server":
                    return oid
=======
            ErrorMessage.getAccessDeniedMessage(action, dbid, account))

    def _get_server_record(self):
        """retrieves the meta-data record returned by connect for the connected server
           Returns
           =======
           {terminus:Server} JSON server record as returned by WOQLClient.connect
        """
        for obj in self.connection.values():
            if (isinstance(obj, dict) and obj.get("@type") == 'terminus:Server'):
                return obj
>>>>>>> 118e98d8
        return None

    def _get_db_record(self, dbid, account):
        """retrieves the meta-data record returned by connect for a particular database
           Returns
           =======
           {terminus:Database} terminus:Database JSON document as returned by WOQLClient.connect
        """
        docid = self.find_resource_document_id(dbid, account)
        if docid is not None:
            return self.connection[docid]
        return None

<<<<<<< HEAD
    """
      removes a database record from the connection registry (after deletion, for example)
    """

    def removeDB(self, dbid=None, srvr=None):
        dbid = dbid if dbid else self.connectionConfig.dbID
        self.connectionConfig.deletedbID(dbid)
        url = srvr if srvr else self.connectionConfig.serverURL
        dbidCap = self.__dbCapabilityID(dbid)
        if url in self.connection and self.connection[url].get(dbidCap):
            self.connection[url].pop(dbidCap)

    def __dbCapabilityID(self, dbid):
        return "doc:" + dbid
=======

    def _extract_metadata(self, dbrec):
        meta = {'db': "",
            'account': "",
            'title': "",
            'description': ""}
        if ('terminus:resource_name' in dbrec) and ('@value' in dbrec['terminus:resource_name']):
            rn = dbrec['terminus:resource_name']['@value']
            if(rn == "terminus"):
                meta['db'] = rn
            elif type(rn) is str and rn:
                bits = rn.split("|")
                if(len(bits) == 1):
                    meta['db'] = rn
                else:
                    meta['account'] = bits[0]
                    meta['db'] = bits[1]
        if 'rdfs:label' in dbrec:
            if type(dbrec['rdfs:label']) == list:
                label = dbrec['rdfs:label'][0]
            else:
                label = dbrec['rdfs:label']
            if label is not None and label and '@value' in label:
                meta['title'] = label['@value']
            else:
                meta['title'] = meta['db']
        if 'rdfs:comment' in dbrec:
            if type(dbrec['rdfs:comment']) == list:
                cmt = dbrec['rdfs:comment'][0]
            else:
                cmt = dbrec['rdfs:comment']
            if cmt is not None and cmt and '@value' in cmt:
                meta['description'] = cmt['@value']
        return meta


    def _get_db_metadata(self, dbid, account):
        dbrec = self._get_db_record(dbid, account)
        if dbrec is not None:
            return self._extract_metadata(dbrec)

    def remove_db(self, dbid=None, account=None):
        """
          removes a database record from the connection registry (after deletion, for example)
          @param {String} [dbid] optional DB ID - if omitted current connection config db will be used
          @param {String} [srvr] optional server URL - if omitted current connection config server will be used
          @returns {[terminus:Database]} array of terminus:Database JSON documents as returned by WOQLClient.
        """
        docid = self.find_resource_document_id(dbid, account)
        if docid is not None:
            del self.connection[docid]

    def get_server_db_records(self):
        """
          returns all records about databases on the currently connected server
        """
        dbrecs = {}
        for oid in self.connection:
            if (isinstance(self.connection[oid], dict) and self.connection[oid].get("@type") == 'terminus:Database'):
                dbrecs[oid] = self.connection[oid]
        return dbrecs

    def get_server_db_metadata(self):
        """
          returns a meta data list {db: title: description:}  about all databases on the currently connected server
        """
        dbrecs = self.get_server_db_records()
        metas = []
        for oid in dbrecs:
            met = self._extract_metadata(dbrecs[oid])
            if met is not None:
                metas.append(met)
        return metas
>>>>>>> 118e98d8
<|MERGE_RESOLUTION|>--- conflicted
+++ resolved
@@ -1,11 +1,10 @@
 # connectionCapabilities.py
-
-from .const import Const as const
 
 # const UTILS = require('./utils.js');
 from .errorMessage import ErrorMessage
-from .errors import AccessDeniedError, APIError, InvalidURIError
-
+from .const import Const as const
+from .errors import (AccessDeniedError, InvalidURIError, APIError)
+from .connectionConfig import ConnectionConfig
 
 """
     Creates an entry in the connection registry for the server
@@ -18,105 +17,19 @@
 
 
 class ConnectionCapabilities:
-<<<<<<< HEAD
-    def __init__(self, connectionConfig, key=None):
-        self.connection = {}
-        self.connectionConfig = connectionConfig
-        if key:
-            self.setClientKey(key)
-
-    """
-        Utility functions for changing the state of connections with Terminus servers
-    """
-
-    def setClientKey(self, key):
-        curl = self.connectionConfig.serverURL
-        if curl and (isinstance(key, str) and key.strip()):
-            if curl not in self.connection:
-                self.connection[curl] = {}
-            self.connection[curl]["key"] = key.strip()
-
-    def getClientKey(self, serverURL=None):
-        if serverURL is None:
-            serverURL = self.connectionConfig.serverURL
-        if (serverURL in self.connection) and ("key" in self.connection[serverURL]):
-            return self.connection[serverURL]["key"]
-        raise APIError(ErrorMessage.getInvalidKeyMessage())
-
-    def __actionToArray(self, actions):
-=======
 
     def __init__(self):
         self.connection = {}
 
     def _action_to_array(self, actions):
->>>>>>> 118e98d8
         if isinstance(actions, list) is False:
             return []
         actionList = []
         for item in actions:
-            actionList.append(item["@id"])
+            actionList.append(item['@id'])
 
         return actionList
 
-<<<<<<< HEAD
-    """
-        @params {string} curl a valid terminusDB server URL
-        @params {object} capabilities it is the connect call response
-    """
-
-    def addConnection(self, capabilities):
-        if self.connectionConfig.serverURL is not False:
-            curl = self.connectionConfig.serverURL
-
-            if curl not in self.connection:
-                self.connection[curl] = {}
-
-            if isinstance(capabilities, dict):
-                for key, value in capabilities.items():
-                    if key == "terminus:authority":
-                        if isinstance(value, dict):
-                            value = [value]
-                        for item in value:
-                            scope = item["terminus:authority_scope"]
-                            actions = item["terminus:action"]
-
-                            if isinstance(scope, dict):
-                                scope = [scope]
-
-                            actionList = self.__actionToArray(actions)
-
-                            for scopeItem in scope:
-                                dbName = scopeItem["@id"]
-                                if dbName not in self.connection[curl]:
-                                    self.connection[curl][dbName] = scopeItem
-
-                                self.connection[curl][dbName][
-                                    "terminus:authority"
-                                ] = actionList
-                    else:
-                        self.connection[curl][key] = value
-        else:
-            raise InvalidURIError(
-                ErrorMessage.getInvalidURIMessage("Undefined", "Add Connection")
-            )
-        # print(self.connection)
-
-    def serverConnected(self):
-        serverURL = self.connectionConfig.serverURL
-
-        if serverURL and self.connection.get(serverURL):
-            return "@context" in self.connection.get(serverURL)
-        return False
-
-    def capabilitiesPermit(self, action, dbid=None, server=None):
-        if (
-            self.connectionConfig.connectedMode is False
-            or self.connectionConfig.checkCapabilities is False
-            or action == const.CONNECT
-        ):
-            return True
-=======
     def set_capabilities(self, capabilities=None):
         self.connection = {}
         if capabilities is not None:
@@ -161,7 +74,6 @@
                  if ('@value' in resource_name and rec['terminus:resource_name']['@value'] == testrn):
                      return pred
         return None
->>>>>>> 118e98d8
 
     def get_json_context(self):
         if "@context" in self.connection:
@@ -171,18 +83,6 @@
             return ctxt
         return {}
 
-<<<<<<< HEAD
-        rec = None
-        if action == const.CREATE_DATABASE:
-            rec = self.__getServerRecord(server)
-        else:
-            rec = self.__getDBRecord(dbid, server)
-
-        if rec:
-            auths = rec.get("terminus:authority")
-            terminusActionName = "terminus:" + action
-            if auths and terminusActionName in auths:
-=======
     def capabilities_permit(self, action, dbid=None, account=None):
         if (action == const.CREATE_DATABASE):
             rec = self._get_server_record()
@@ -194,26 +94,10 @@
             auths = rec.get('terminus:authority')
             terminusActionName = 'terminus:' + action
             if (auths and terminusActionName in auths):
->>>>>>> 118e98d8
                 return True
             else:
                 raise ValueError('No record found for connection: ', action, dbid)
         raise AccessDeniedError(
-<<<<<<< HEAD
-            ErrorMessage.getAccessDeniedMessage(action, dbid, server)
-        )
-
-    def __getServerRecord(self, serverURL):
-        if serverURL in self.connection:
-            connectionObj = self.connection[serverURL]
-
-            if isinstance(connectionObj, dict) is False:
-                return None
-
-            for oid in connectionObj.values():
-                if isinstance(oid, dict) and oid.get("@type") == "terminus:Server":
-                    return oid
-=======
             ErrorMessage.getAccessDeniedMessage(action, dbid, account))
 
     def _get_server_record(self):
@@ -225,7 +109,6 @@
         for obj in self.connection.values():
             if (isinstance(obj, dict) and obj.get("@type") == 'terminus:Server'):
                 return obj
->>>>>>> 118e98d8
         return None
 
     def _get_db_record(self, dbid, account):
@@ -239,22 +122,6 @@
             return self.connection[docid]
         return None
 
-<<<<<<< HEAD
-    """
-      removes a database record from the connection registry (after deletion, for example)
-    """
-
-    def removeDB(self, dbid=None, srvr=None):
-        dbid = dbid if dbid else self.connectionConfig.dbID
-        self.connectionConfig.deletedbID(dbid)
-        url = srvr if srvr else self.connectionConfig.serverURL
-        dbidCap = self.__dbCapabilityID(dbid)
-        if url in self.connection and self.connection[url].get(dbidCap):
-            self.connection[url].pop(dbidCap)
-
-    def __dbCapabilityID(self, dbid):
-        return "doc:" + dbid
-=======
 
     def _extract_metadata(self, dbrec):
         meta = {'db': "",
@@ -327,5 +194,4 @@
             met = self._extract_metadata(dbrecs[oid])
             if met is not None:
                 metas.append(met)
-        return metas
->>>>>>> 118e98d8
+        return metas