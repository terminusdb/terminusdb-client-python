--- conflicted
+++ resolved
@@ -5,19 +5,13 @@
 
 
 class ConnectionConfig:
-<<<<<<< HEAD
-
     def __init__(self, server_url,**kwargs):
-=======
-    def __init__(self, **kwargs):
->>>>>>> 3f81469f
 
         """
           client configuration options - connected_mode = true
           tells the client to first connect to the server before invoking other services
         """
 
-<<<<<<< HEAD
         self.__server = False
         self.__jwt_token = False #jwt token for authenticating to remote servers for push / fetch / clone
         self.__jwt_user = False #user id associated with the jwt token
@@ -33,23 +27,6 @@
         self.__repoid = self.__default_repo_id 
         #set if pointing at a commit within a branch
         self.__refid = False
-=======
-        self.server = False
-        self.jwt_token = False  # jwt token for authenticating to remote servers for push / fetch / clone
-        self.jwt_user = False  # user id associated with the jwt token
-        self.basic_auth = False  # basic auth string for authenticating to local server
-        # these operate as cursors - where within the connected server context, we currently are
-        self.accountid = False
-        self.dbid = False
-
-        self.default_branch_id = "master"
-        self.default_repo_id = "local"
-        # default repository and branch ids
-        self.branchid = self.default_branch_id
-        self.repoid = self.default_repo_id
-        # set if pointing at a commit within a branch
-        self.refid = False
->>>>>>> 3f81469f
 
         #self.connection_error = False
 
@@ -67,7 +44,6 @@
         return copy(self)
 
     def update(self, **kwargs):
-<<<<<<< HEAD
         #if 'server' in kwargs:
             #self.server_url = kwargs['server']
         if 'account' in kwargs:
@@ -85,24 +61,6 @@
             self.ref = kwargs['ref']
         if 'repo' in kwargs:
             self.repo = kwargs['repo']
-=======
-        if "server" in kwargs:
-            self.set_server(kwargs["server"])
-        if "account" in kwargs:
-            self.set_account(kwargs["account"])
-        if "db" in kwargs:
-            self.set_db(kwargs["db"])
-        if "jwt" in kwargs:
-            self.set_jwt(kwargs["jwt"], kwargs["jwt_user"])
-        # if 'key' in kwargs and 'user' in kwargs:
-        #    self.set_key(kwargs['key'], kwargs['user'])
-        if "branch" in kwargs:
-            self.set_branch(kwargs["branch"])
-        if "ref" in kwargs:
-            self.set_ref(kwargs["ref"])
-        if "repo" in kwargs:
-            self.set_repo(kwargs["repo"])
->>>>>>> 3f81469f
 
     @property
     def server_url(self):
@@ -138,17 +96,10 @@
 
     @property
     def user(self, ignore_jwt):
-<<<<<<< HEAD
         if (not ignore_jwt and self.__jwt_user):
             return self.__jwt_user
         if self.__basic_auth:
             return self.__basic_auth.split(":")[0]
-=======
-        if not ignore_jwt and self.jwt_user:
-            return self.jwt_user
-        if self.basic_auth:
-            return self.basic_auth.split(":")[0]
->>>>>>> 3f81469f
 
     @property
     def db_url_fragment(self):
@@ -305,14 +256,9 @@
         parser = IDParser()
         bid = parser.parse_dbid(input_str)
         if bid:
-<<<<<<< HEAD
             self.__branchid = bid
         else:
             raise ValueError(f"Invalid Branch ID: {input_str}")
-=======
-            self.branchid = bid
-            return self.branchid
-        self.set_error(f"Invalid Branch ID: {input_str}")
 
     def set_key(self, input_str=None, uid=None):
         if input_str is None:
@@ -325,7 +271,7 @@
             self.rebase_url = f"{uid}:{key}"
             return self.basic_auth
         self.set_error(f"Invalid API Key: {input_str}")
->>>>>>> 3f81469f
+
 
             
     #None value is a possible value, in this case we set redid to false 
