--- conflicted
+++ resolved
@@ -15,8 +15,10 @@
         self.__server = False
         self.__jwt_token = False  # jwt token for authenticating to remote servers for push / fetch / clone
         self.__jwt_user = False  # user id associated with the jwt token
-        self.__basic_auth = False # basic auth string for authenticating to local server
-    
+        self.__basic_auth = (
+            False  # basic auth string for authenticating to local server
+        )
+
         # these operate as cursors - where within the connected server context, we currently are
         self.__accountid = False
         self.__dbid = False
@@ -54,15 +56,10 @@
 
         if "jwt" in kwargs:
             self.set_jwt(kwargs["jwt"], kwargs["jwt_user"])
-<<<<<<< HEAD
-        
-        if 'key' in kwargs and 'user' in kwargs:
-            self.set_basic_auth(kwargs['key'], kwargs['user'])
-=======
 
         if "key" in kwargs and "user" in kwargs:
-            self.set_key(kwargs["key"], kwargs["user"])
->>>>>>> f6866e59
+            self.set_basic_auth(kwargs["key"], kwargs["user"])
+
         if "branch" in kwargs:
             self.branch = kwargs["branch"]
         if "ref" in kwargs:
@@ -102,14 +99,12 @@
     def jwt(self):
         return self.__jwt_token
 
-
     def user(self, ignore_jwt=True):
         if not ignore_jwt and self.__jwt_user:
             return self.__jwt_user
         if self.__basic_auth:
             return self.__basic_auth.split(":")[0]
 
-    
     def db_url_fragment(self):
         if self.db == "terminus":
             return self.db
@@ -118,10 +113,9 @@
     def db_base(self, action):
         return f"{self.server}{action}/{self.db_url_fragment()}"
 
-    def branch_url(self,branch_id):
+    def branch_url(self, branch_id):
         base_url = self.repo_base("branch")
         return f"{base_url}/branch/{branch_id}"
-    
 
     def repo_base(self, action):
         base = self.db_base(action)
@@ -199,7 +193,6 @@
                 purl = purl + f"/{target_branch}"
         return purl
 
-
     def db_url(self):
         return self.db_base("db")
 
