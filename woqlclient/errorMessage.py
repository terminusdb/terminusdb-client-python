--- conflicted
+++ resolved
@@ -2,57 +2,51 @@
 
 
 class ErrorMessage:
+
     def __init__(self):
         pass
 
     @staticmethod
     def getErrorAsMessage(url, api, err):
-        print("getErrorAsMessage")
-        message = "Code: " + str(err["status"])
-        if "body" in err:
-            message += ", Message: " + err["body"]
-        if "action" in err:
-            message += ", Action: " + err["action"]
-        if "type" in err:
-            message += ", Type: " + err["type"]
-        if url:
-            message += ", url: " + url
-        if api and "method" in api:
-            message += ", method: " + api["method"]
+        print('getErrorAsMessage')
+        message = 'Code: ' + str(err['status'])
+        if('body' in err):
+            message += ', Message: ' + err['body']
+        if('action' in err):
+            message += ', Action: ' + err['action']
+        if('type' in err):
+            message += ', Type: ' + err['type']
+        if(url):
+            message += ', url: ' + url
+        if(api and "method" in api):
+            message += ', method: ' + api['method']
         return message
 
     @staticmethod
     def accessDeniedErrObj(action, db, server):
         err = {}
-        err["status"] = 403
-        err["url"] = (server or "") + (db or "")
-        err["type"] = "client"
-        err["action"] = action
-        err["body"] = err["action"] + " not permitted for" + err["url"]
+        err['status'] = 403
+        err['url'] = (server or '') + (db or '')
+        err['type'] = 'client'
+        err['action'] = action
+        err['body'] = err['action'] + ' not permitted for' + err['url']
         return err
 
     @classmethod
     def getAPIErrorMessage(cls, url, api, err):
-        return "API Error" + cls.getErrorAsMessage(url, api, err)
+        return 'API Error' + cls.getErrorAsMessage(url, api, err)
 
     @classmethod
     def getAccessDeniedMessage(cls, action, dbid, server):
         errorObj = cls.accessDeniedErrObj(action, dbid, server)
-        return "Access Denied" + cls.getErrorAsMessage(None, None, errorObj)
+        return 'Access Denied' + cls.getErrorAsMessage(None, None, errorObj)
 
     @staticmethod
-<<<<<<< HEAD
-    def getInvalidKeyMessage(extraMessage=""):
-        message = "The Api KEY in Undefined " + extraMessage
-=======
     def getInvalidKeyMessage(extraMessage=''):
         message = "The Api KEY is Undefined " + extraMessage
->>>>>>> 118e98d8
         return message
 
     @staticmethod
     def getInvalidURIMessage(url, call):
-        message = "Invalid argument to {}, {} is not a valid Terminus DB API endpoint".format(
-            url, call
-        )
+        message = 'Invalid argument to %s, %s is not a valid Terminus DB API endpoint' % (url, call)
         return message