# idParser.py

import re

from .errorMessage import ErrorMessage
from .errors import InvalidURIError


class IDParser:
    def __init__(self):
        pass

<<<<<<< HEAD
    def resetDocument(self):
        self.__doc = False

    def resetDBID(self):
        self.__db = False
        self.__doc = False

    def resetServer(self):
        self.__server_url = False
        self.__db = False
        self.__doc = False

    @property
    def serverURL(self):
        if self.__server_url is False:
            raise InvalidURIError(
                ErrorMessage.getInvalidURIMessage("Undefined", "Get Server URL")
            )
        return self.__server_url

    @property
    def dbID(self):
        if self.__db is False:
            raise InvalidURIError(
                ErrorMessage.getInvalidURIMessage("Undefined", "TerminusDB Id")
            )
        return self.__db

    @property
    def docID(self):
        return self.__doc

    def dbURL(self):
        return self.serverURL + self.dbID

    def schemaURL(self):
        return self.dbURL() + "/schema"

    def queryURL(self):
        return self.dbURL() + "/woql"

    def frameURL(self):
        return self.dbURL() + "/frame"

    def docURL(self):
        doc = ""
        if self.docID:
            doc = self.docID
        return self.dbURL() + "/document/" + doc

    def parseServerURL(self, strURL):
        self.resetServer()

        if self.validURL(strURL):
            self.__server_url = strURL
        else:
            raise InvalidURIError(
                ErrorMessage.getInvalidURIMessage(strURL, "Parse ServerURL")
            )
        # add / at the  end of the URL
        if self.__server_url.rfind("/") != (len(self.__server_url) - 1):
            self.__server_url = self.__server_url + "/"

    def parseDBURL(self, dbFullUrl):
        if self.validURL(dbFullUrl):
            lastPos = dbFullUrl.rfind("/")
            if lastPos == (len(dbFullUrl) - 1):
                # trim trailing slash
                dbFullUrl = dbFullUrl[0 : (len(dbFullUrl) - 1)]

            serverUrl = dbFullUrl[0:lastPos]
            dbid = dbFullUrl[(lastPos + 1) :]
            self.parseServerURL(serverUrl)
        else:
            raise InvalidURIError(
                ErrorMessage.getInvalidURIMessage(
                    dbFullUrl, "Parse TerminusDB Full URL"
                )
            )
        self.parseDBID(dbid)

    # @param {string} str Terminus server URI or a TerminusID or None

    def parseDBID(self, strDBID):
        self.resetDBID()
        if self.validIDString(strDBID):
            self.__db = strDBID
        else:
            raise InvalidURIError(
                ErrorMessage.getInvalidURIMessage(strDBID, "Parse DBID")
            )

    # @param {string} docName Terminus Document URL or Terminus Document ID

    def parseDocumentID(self, docID):
        self.resetDocument()
        if self.validIDString(docID):
            self.__doc = docID
        else:
            raise InvalidURIError(
                ErrorMessage.getInvalidURIMessage(docID, "Parse Terminus Document ID")
            )

    """
        :param {string} preURL is a valid perfix in the context like doc:document
        :param {dict} context
        return the namespace URI from the context
    """
=======
    def _valid_url(self, input):
        if input is not None:
            if (input[:7] == 'http://') or (input[:8] == 'https://'):
                return True
        return False
>>>>>>> 118e98d8

    def _valid_id_string(self, input, _ = None):
        if type(input) != str:
            return False
<<<<<<< HEAD
        parts = preURL.split(":")
        if len(parts) != 2:
            return False
        if len(parts[0]) < 1 or len(parts[1]) < 1:
            return False
        if context.get(parts[0]) and cls.validIDString(parts[1]):
            return parts[1]
        return False
=======
        if (':' in input) or (' ' in input) or ('/' in input):
            return False
        return True
>>>>>>> 118e98d8

    def parse_server_url(self, url):
        if not self._valid_url(url):
            return False
        if url[-1] != '/':
            url += '/'
        return url

    def parse_dbid(self, dbid):
        if self._valid_id_string(dbid, "db"):
            return dbid
        return False

<<<<<<< HEAD
        regex = re.compile(r"[\s\t\r\n\f\/\:]+$", re.IGNORECASE)
=======
    def parse_account(self, account):
        if self._valid_id_string(account, "account"):
            return account
        return False
>>>>>>> 118e98d8

    def parse_branch(self, bid):
        if self._valid_id_string(bid, "branch"):
            return bid
        return False

<<<<<<< HEAD
    @staticmethod
    def validURL(strURL):
        if isinstance(strURL, str) is False:
            return False
        regex = re.compile(
            r"^(?:http)s?://"  # http:// or https://
            # domain...
            r"(?:(?:[A-Z0-9](?:[A-Z0-9-]{0,61}[A-Z0-9])?\.)+(?:[A-Z]{2,6}\.?|[A-Z0-9-]{2,}\.?)|"
            r"localhost|"  # localhost...
            r"\d{1,3}\.\d{1,3}\.\d{1,3}\.\d{1,3}|"  # ...or ipv4
            r"\[?[A-F0-9]*:[A-F0-9:]+\]?)"  # ...or ipv6
            r"(?::\d+)?"  # optional port
            r"(?:/?|[/?]\S+)$",
            re.IGNORECASE,
        )
=======
    def parse_jwt(self, jwt):
        return jwt
>>>>>>> 118e98d8

    def parse_key(self, key):
        return key<|MERGE_RESOLUTION|>--- conflicted
+++ resolved
@@ -1,149 +1,27 @@
 # idParser.py
 
+from .errorMessage import ErrorMessage
+from .errors import (InvalidURIError)
 import re
-
-from .errorMessage import ErrorMessage
-from .errors import InvalidURIError
 
 
 class IDParser:
+
     def __init__(self):
         pass
 
-<<<<<<< HEAD
-    def resetDocument(self):
-        self.__doc = False
-
-    def resetDBID(self):
-        self.__db = False
-        self.__doc = False
-
-    def resetServer(self):
-        self.__server_url = False
-        self.__db = False
-        self.__doc = False
-
-    @property
-    def serverURL(self):
-        if self.__server_url is False:
-            raise InvalidURIError(
-                ErrorMessage.getInvalidURIMessage("Undefined", "Get Server URL")
-            )
-        return self.__server_url
-
-    @property
-    def dbID(self):
-        if self.__db is False:
-            raise InvalidURIError(
-                ErrorMessage.getInvalidURIMessage("Undefined", "TerminusDB Id")
-            )
-        return self.__db
-
-    @property
-    def docID(self):
-        return self.__doc
-
-    def dbURL(self):
-        return self.serverURL + self.dbID
-
-    def schemaURL(self):
-        return self.dbURL() + "/schema"
-
-    def queryURL(self):
-        return self.dbURL() + "/woql"
-
-    def frameURL(self):
-        return self.dbURL() + "/frame"
-
-    def docURL(self):
-        doc = ""
-        if self.docID:
-            doc = self.docID
-        return self.dbURL() + "/document/" + doc
-
-    def parseServerURL(self, strURL):
-        self.resetServer()
-
-        if self.validURL(strURL):
-            self.__server_url = strURL
-        else:
-            raise InvalidURIError(
-                ErrorMessage.getInvalidURIMessage(strURL, "Parse ServerURL")
-            )
-        # add / at the  end of the URL
-        if self.__server_url.rfind("/") != (len(self.__server_url) - 1):
-            self.__server_url = self.__server_url + "/"
-
-    def parseDBURL(self, dbFullUrl):
-        if self.validURL(dbFullUrl):
-            lastPos = dbFullUrl.rfind("/")
-            if lastPos == (len(dbFullUrl) - 1):
-                # trim trailing slash
-                dbFullUrl = dbFullUrl[0 : (len(dbFullUrl) - 1)]
-
-            serverUrl = dbFullUrl[0:lastPos]
-            dbid = dbFullUrl[(lastPos + 1) :]
-            self.parseServerURL(serverUrl)
-        else:
-            raise InvalidURIError(
-                ErrorMessage.getInvalidURIMessage(
-                    dbFullUrl, "Parse TerminusDB Full URL"
-                )
-            )
-        self.parseDBID(dbid)
-
-    # @param {string} str Terminus server URI or a TerminusID or None
-
-    def parseDBID(self, strDBID):
-        self.resetDBID()
-        if self.validIDString(strDBID):
-            self.__db = strDBID
-        else:
-            raise InvalidURIError(
-                ErrorMessage.getInvalidURIMessage(strDBID, "Parse DBID")
-            )
-
-    # @param {string} docName Terminus Document URL or Terminus Document ID
-
-    def parseDocumentID(self, docID):
-        self.resetDocument()
-        if self.validIDString(docID):
-            self.__doc = docID
-        else:
-            raise InvalidURIError(
-                ErrorMessage.getInvalidURIMessage(docID, "Parse Terminus Document ID")
-            )
-
-    """
-        :param {string} preURL is a valid perfix in the context like doc:document
-        :param {dict} context
-        return the namespace URI from the context
-    """
-=======
     def _valid_url(self, input):
         if input is not None:
             if (input[:7] == 'http://') or (input[:8] == 'https://'):
                 return True
         return False
->>>>>>> 118e98d8
 
     def _valid_id_string(self, input, _ = None):
         if type(input) != str:
             return False
-<<<<<<< HEAD
-        parts = preURL.split(":")
-        if len(parts) != 2:
-            return False
-        if len(parts[0]) < 1 or len(parts[1]) < 1:
-            return False
-        if context.get(parts[0]) and cls.validIDString(parts[1]):
-            return parts[1]
-        return False
-=======
         if (':' in input) or (' ' in input) or ('/' in input):
             return False
         return True
->>>>>>> 118e98d8
 
     def parse_server_url(self, url):
         if not self._valid_url(url):
@@ -157,40 +35,18 @@
             return dbid
         return False
 
-<<<<<<< HEAD
-        regex = re.compile(r"[\s\t\r\n\f\/\:]+$", re.IGNORECASE)
-=======
     def parse_account(self, account):
         if self._valid_id_string(account, "account"):
             return account
         return False
->>>>>>> 118e98d8
 
     def parse_branch(self, bid):
         if self._valid_id_string(bid, "branch"):
             return bid
         return False
 
-<<<<<<< HEAD
-    @staticmethod
-    def validURL(strURL):
-        if isinstance(strURL, str) is False:
-            return False
-        regex = re.compile(
-            r"^(?:http)s?://"  # http:// or https://
-            # domain...
-            r"(?:(?:[A-Z0-9](?:[A-Z0-9-]{0,61}[A-Z0-9])?\.)+(?:[A-Z]{2,6}\.?|[A-Z0-9-]{2,}\.?)|"
-            r"localhost|"  # localhost...
-            r"\d{1,3}\.\d{1,3}\.\d{1,3}\.\d{1,3}|"  # ...or ipv4
-            r"\[?[A-F0-9]*:[A-F0-9:]+\]?)"  # ...or ipv6
-            r"(?::\d+)?"  # optional port
-            r"(?:/?|[/?]\S+)$",
-            re.IGNORECASE,
-        )
-=======
     def parse_jwt(self, jwt):
         return jwt
->>>>>>> 118e98d8
 
     def parse_key(self, key):
         return key