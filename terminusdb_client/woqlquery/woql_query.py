--- conflicted
+++ resolved
@@ -2094,10 +2094,9 @@
         """
         Internal Triple-builder functions which allow chaining of partial queries
         """
-        return self._add_partial(subj, 'terminus:tag', 'terminus:abstract', graph)    
+        return self._add_partial(subj, 'terminus:tag', 'terminus:abstract', graph)
 
     def node(self, node, node_type=None):
-<<<<<<< HEAD
         """
         Selects nodes with the ID NodeID as the subject of subsequent sub-queries. The second argument PatternType specifies what type of sub-queries are being constructed, options are: triple, quad, update_triple, update_quad, delete_triple, delete_quad
 
@@ -2113,29 +2112,24 @@
         WOQLQuery object
             query object that can be chained and/or execute
         """
-        if not self._triple_builder:
-            self._create_triple_builder(node, node_type)
-        self._triple_builder._subject = self._clean_class(node, True)
-=======
-        if node_type == "add_quad": 
+        if node_type == "add_quad":
             node_type = "AddQuad"
-        elif node_type == "delete_quad": 
+        elif node_type == "delete_quad":
             node_type = "DeleteQuad"
-        elif node_type == "add_triple": 
+        elif node_type == "add_triple":
             node_type = "AddTriple"
-        elif node_type == "delete_triple": 
+        elif node_type == "delete_triple":
             node_type = "DeleteTriple"
-        elif node_type == "quad": 
+        elif node_type == "quad":
             node_type = "Quad"
-        elif node_type == "triple": 
+        elif node_type == "triple":
             node_type = "Triple"
-        if ":" not in node_type : 
+        if ":" not in node_type :
             node_type = "woql:" + node_type
         ctxt = { 'subject': node }
         if node_type is not None:
             ctxt['action'] = node_type
         self._set_context(ctxt)
->>>>>>> 6cae3a21
         return self
 
 
@@ -2172,7 +2166,7 @@
                 if gpart:
                     g = gpart["@value"]
                 nprop = WOQLQuery().add_property(pro_id, property_type).domain(self._adding_class())
-                self.woql_and(nprop)                
+                self.woql_and(nprop)
             else:
                 self._add_partial(None, pro_id, property_type)
             return self
@@ -2254,91 +2248,46 @@
         return self
 
     def graph(self, g):
-<<<<<<< HEAD
         """Used to specify that the rest of the query should use the graph g in calls to add_quad, quad, etc
-
         Parameters
         ----------
         g : str
             target graph
-
-        Returns
-        -------
-        WOQLQuery object
-            query object that can be chained and/or execute
-        """
-        if not self._triple_builder:
-            self._create_triple_builder()
-        self._triple_builder.graph(g)
-        return self
+        Returns
+        -------
+        WOQLQuery object
+            query object that can be chained and/or execute
+        """
+        return self._set_context({"graph": g})
 
     def domain(self, d):
         """Specifies the domain of a new property
-
         Parameters
         ----------
         d : str
             target domain
-
-        Returns
-        -------
-        WOQLQuery object
-            query object that can be chained and/or execute
-        """
-        if not self._triple_builder:
-            self._create_triple_builder()
-        d = self._clean_type(d)
-        self._triple_builder._add_po("rdfs:domain", d)
-        return self
-
-    def label(self, lan, lang="en"):
+        Returns
+        -------
+        WOQLQuery object
+            query object that can be chained and/or execute
+        """
+        d = self._clean_class(d)
+        return self._add_partial(None, 'rdfs:domain', d)
+
+    def label(self, lab, lang="en"):
         """Depending on context, either adds a label match to a triple/quad or adds a label create to add_quad, add_triple
         The triple/quad that will get created will be for the rdfs:label predicate.
-
         Parameters
         ----------
         lan : str
             label to add
         lang : str, optional
             language, default is English "en"
-
-        Returns
-        -------
-        WOQLQuery object
-            query object that can be chained and/or execute
-        """
-        if not self._triple_builder:
-            self._create_triple_builder()
-        self._triple_builder.label(lan, lang)
-        return self
-
-    def description(self, c, lang="en"):
-        """Adds or matches a rdfs:comment field in a query
-
-        Parameters
-        ----------
-        c : str
-            description to be added
-        lang : str, optional
-            language, default is English "en"
-
-        Returns
-        -------
-        WOQLQuery object
-            query object that can be chained and/or execute
-        """
-        if not self._triple_builder:
-            self._create_triple_builder()
-        self._triple_builder.description(c, lang)
-        return self
-=======
-        return self._set_context({"graph": g})
-
-    def domain(self, d):
-        d = self._clean_class(d)
-        return self._add_partial(None, 'rdfs:domain', d)
-
-    def label(self, lab, lang="en"):
+        Returns
+        -------
+        WOQLQuery object
+            query object that can be chained and/or execute
+        """
         if lab[:2] == "v:":
             d = lab
         else:
@@ -2346,12 +2295,23 @@
         return self._add_partial(None, "rdfs:label", d)
 
     def description(self, desc, lang="en"):
+        """Adds or matches a rdfs:comment field in a query
+        Parameters
+        ----------
+        c : str
+            description to be added
+        lang : str, optional
+            language, default is English "en"
+        Returns
+        -------
+        WOQLQuery object
+            query object that can be chained and/or execute
+        """
         if desc[:2] == "v:":
             d = desc
         else:
             d = {"@value": desc, "@type": "xsd:string", "@language": lang}
         return self._add_partial(None, "rdfs:comment", d)
->>>>>>> 6cae3a21
 
     def parent(self, *args):
         """Specifies that a new class should have parents listed in *args - (short hand for (a, rdfs:subClassOf b)
@@ -2366,19 +2326,12 @@
         WOQLQuery object
             query object that can be chained and/or execute
         """
-<<<<<<< HEAD
-        if not self._triple_builder:
-            self._create_triple_builder()
-        for ipl in args:
-=======
         for ipl in parent_list:
->>>>>>> 6cae3a21
             pn = self._clean_class(ipl)
             self._add_partial(None, "rdfs:subClassOf", pn)
         return self
 
     def max(self, m):
-<<<<<<< HEAD
         """Sets the maximum cardinality for a property to m
 
         Parameters
@@ -2391,8 +2344,7 @@
         WOQLQuery object
             query object that can be chained and/or execute
         """
-        if self._triple_builder:
-            self._triple_builder.card(m, "max")
+        self._card(m, 'max')
         return self
 
     def cardinality(self, m):
@@ -2408,8 +2360,7 @@
         WOQLQuery object
             query object that can be chained and/or execute
         """
-        if self._triple_builder:
-            self._triple_builder.card(m, "cardinality")
+        self._card(m, 'cardinality')
         return self
 
     def min(self, m):
@@ -2425,21 +2376,9 @@
         WOQLQuery object
             query object that can be chained and/or execute
         """
-        if self._triple_builder:
-            self._triple_builder.card(m, "min")
-=======
-        self._card(m, 'max')
-        return self
-
-    def cardinality(self, m):
-        self._card(m, 'cardinality')
-        return self
-
-    def min(self, m):
         self._card(m, 'min')
->>>>>>> 6cae3a21
-        return self
-            
+        return self
+
     def _card(self, n, which):
         ctxt = self._triple_builder_context
         s = ctxt.get("subject")
@@ -2451,9 +2390,9 @@
             s = s.get('woql:node')
         else :
             return
-        if lastsubj is not None and g is None : 
+        if lastsubj is not None and g is None :
             gobj = lastsubj.get('woql:graph_filter')
-            if gobj is None :  
+            if gobj is None :
                 gobj = lastsubj.get('woql:graph')
             if gobj is not None:
                 g = gobj.get("@value")
@@ -2466,35 +2405,35 @@
             self.woql_and(
                 WOQLQuery().add_quad(newid,'owl:maxCardinality', WOQLQuery().literal(n, "xsd:nonNegativeInteger"), g)
             )
-        elif which == 'min' : 
+        elif which == 'min' :
             self.woql_and(
                 WOQLQuery().add_quad(newid,'owl:minCardinality', WOQLQuery().literal(n, "xsd:nonNegativeInteger"), g)
             )
-        else : 
+        else :
             self.woql_and(
                 WOQLQuery().add_quad(newid,'owl:cardinality', WOQLQuery().literal(n, "xsd:nonNegativeInteger"), g)
             )
 
         od = self._get_object(s, 'rdfs:domain')
-        if od is not None : 
+        if od is not None :
             self.woql_and(
                 WOQLQuery().add_quad(od,'rdfs:subClassOf', newid, g)
             )
         return self
-    
+
     def _get_object(self, s, p):
         if self._cursor.get("@type") == "woql:And" :
-            for item in self._cursor['woql:query_list'] : 
+            for item in self._cursor['woql:query_list'] :
                 subq = item.get("woql:query")
-                if( 
-                    self._same_entry(subq.get("woql:subject"), s) and 
+                if(
+                    self._same_entry(subq.get("woql:subject"), s) and
                     self._same_entry(subq.get("woql:predicate"), p)
                 ):
                     return subq.get('woql:object')
-        return None    
+        return None
 
     def _same_entry(self, a, b):
-        if(a == b): 
+        if(a == b):
             return True
         elif(type(a) == dict and type(b) == str):
             return self._string_matches_object(b, a)
@@ -2528,19 +2467,19 @@
         if g is None :
             g = ctxt.get("graph")
         lastsubj = self._find_last_subject(self._cursor)
-        if s is None and lastsubj != False: 
+        if s is None and lastsubj != False:
             s = lastsubj.get("woql:subject")
         t = ctxt.get("action")
-        if t is None: 
+        if t is None:
             t = lastsubj.get("@type")
-        if g is None and lastsubj != False: 
+        if g is None and lastsubj != False:
             gobj = lastsubj.get('woql:graph_filter')
-            if gobj is None :  
+            if gobj is None :
                 gobj = lastsubj.get('woql:graph')
             if gobj is not None:
                 g = gobj.get("@value")
         if g is None:
-             g = "schema/main" 
+             g = "schema/main"
 
         if t == 'woql:AddTriple':
             self.woql_and( WOQLQuery().add_triple(s, p, o))
@@ -2562,7 +2501,7 @@
         if ac and string_only and type(ac) == dict :
             return ac.get("woql:node")
         return ac
-    
+
     def _set_adding_class(self, c):
         self._triple_builder_context['adding_class'] = c
         return self
@@ -2572,8 +2511,7 @@
             self._triple_builder_context[i] = ctxt[i]
         return self
 
-<<<<<<< HEAD
-    def add_class(self, classid, graph=None):
+    def add_class(self, c, graph=None):
         """Generates a new Class with the given ClassID and writes it to the DB schema
 
         Parameters
@@ -2588,23 +2526,12 @@
         WOQLQuery object
             query object that can be chained and/or execute
         """
-        if self._cursor.get("@type"):
-            self._wrap_cursor_with_and()
-        if not graph:
-            graph = self._graph
-        if classid:
-            classid = self._clean_class(classid, True)
-            self._adding_class = classid
-            self.add_quad(classid, "rdf:type", "owl:Class", graph)
-=======
-    def add_class(self, c, graph=None):
         if not graph:
             graph = self._graph
         if c:
             c = self._clean_class(c, True)
             self.add_quad(c, "rdf:type", "owl:Class", graph)
             self._set_adding_class(c)
->>>>>>> 6cae3a21
         return self
 
     def insert_class_data(self, data, ref_graph):
@@ -3340,128 +3267,4 @@
             result_obj = result_obj.label(label)
         if isinstance(description, str) and description:
             result_obj = result_obj.description(description)
-<<<<<<< HEAD
-        return result_obj
-
-
-class TripleBuilder:
-    """Triple Builder
-
-    higher level composite queries - not language or api elements
-    Class for enabling building of triples from pieces
-    type is add_quad / remove_quad / add_triple / remove_triple
-     """
-
-    def __init__(self, ops_type=None, query=None, s=None, g=None):
-        """
-        what accumulation type are we
-        """
-        if ops_type and ops_type.find(":") == -1:
-            ops_type = "woql:" + ops_type
-        self._type = ops_type
-        self._cursor = query._cursor
-        if s:
-            self._subject = s
-        else:
-            self._subject = False
-        self._parent_query = query
-        self._graph = g
-
-    def label(self, lab, lang="en"):
-        if lab[:2] == "v:":
-            d = lab
-        else:
-            d = {"@value": lab, "@type": "xsd:string", "@language": lang}
-        x = self._add_po("rdfs:label", d)
-        return x
-
-    def graph(self, g):
-        self._graph = g
-
-    def description(self, c, lang=None):
-        if not lang:
-            lang = "en"
-        if c[:2] == "v:":
-            d = c
-        else:
-            d = {"@value": c, "@type": "xsd:string", "@language": lang}
-        x = self._add_po("rdfs:comment", d)
-        return x
-
-    def _add_po(self, p, o, g=None):
-        if not g:
-            g = self._graph
-        newq = False
-        if self._type == "woql:Triple":
-            newq = WOQLQuery().triple(self._subject, p, o)
-        elif self._type == "woql:AddTriple":
-            newq = WOQLQuery().add_triple(self._subject, p, o)
-        elif self._type == "woql:DeleteTriple":
-            newq = WOQLQuery().delete_triple(self._subject, p, o)
-        elif self._type == "woql:Quad":
-            newq = WOQLQuery().quad(self._subject, p, o, g)
-        elif self._type == "woql:AddQuad":
-            newq = WOQLQuery().add_quad(self._subject, p, o, g)
-        elif self._type == "woql:DeleteQuad":
-            newq = WOQLQuery().delete_quad(self._subject, p, o, g)
-        elif g:
-            newq = WOQLQuery().quad(self._subject, p, o, g)
-        else:
-            newq = WOQLQuery().triple(self._subject, p, o)
-        return self._parent_query.woql_and(newq)
-
-    def _get_o(self, s, p):
-        if self._cursor["@type"] == "woql:And":
-            for item in self._cursor["query_list"]:
-                subq = item["woql:query"]
-                if (
-                    subq._parent_query["woql:subject"] == s
-                    and subq._parent_query["woql:predicate"] == p
-                ):
-                    return subq._parent_query["woql:object"]
-        return False
-
-    def card(self, n, which):
-        # need to generate a new id for the cardinality object
-        # and point it at the property in question via the onProperty function
-        prop = self._subject
-        if isinstance(prop, dict):
-            if prop.get("node"):
-                prop = prop["node"]
-            else:
-                return False
-        newid = str(prop) + str(which)
-        self._query.woql_and(
-            WOQLQuery()
-            .add_quad(newid, "type", "owl:Restriction", self._graph)
-            .add_quad(newid, "owl:onProperty", self._subject, self._graph)
-        )
-        if which == "max":
-            self._query.woql_and().add_quad(
-                newid,
-                "owl:maxCardinality",
-                {"@value": n, "@type": "xsd:nonNegativeInteger"},
-                self._graph,
-            )
-        elif which == "min":
-            self._query.woql_and().add_quad(
-                newid,
-                "owl:minCardinality",
-                {"@value": n, "@type": "xsd:nonNegativeInteger"},
-                self._graph,
-            )
-        else:
-            self._query.woql_and().add_quad(
-                newid,
-                "owl:cardinality",
-                {"@value": n, "@type": "xsd:nonNegativeInteger"},
-                self._graph,
-            )
-        # then make the domain of the property into a subclass of the restriction
-        od = self._get_o(prop, "rdfs:domain")
-        if od:
-            self._query.woql_and().add_quad(od, "subClassOf", newid, self._graph)
-        return self
-=======
-        return result_obj
->>>>>>> 6cae3a21
+        return result_obj