import copy
import datetime as dt
import json

# import pprint
import re

import terminusdb_client.woql_utils as utils

from .woql_core import _copy_dict, _tokenize, _tokens_to_json

# pp = pprint.PrettyPrinter(indent=4)


class WOQLQuery:
    def __init__(self, query=None, graph="schema/main"):
        """defines the internal functions of the woql query object - the language API is defined in WOQLQuery

        Parameters
        ----------
        query: dict
               json-ld query for initialisation
        graph: str
               graph that this query is appled to, default to be schema/main"""
        if query:
            self._query = query
        else:
            self._query = {}
        self._cursor = self._query
        self._chain_ended = False
        self._contains_update = False
        self._triple_builder_context = {}
        # operators which preserve global paging
        self._paging_transitive_properties = [
            "select",
            "from",
            "start",
            "when",
            "opt",
            "limit",
        ]
        self._update_operators = [
            "woql:AddTriple",
            "woql:DeleteTriple",
            "woql:AddQuad",
            "woql:DeleteQuad",
            "woql:DeleteObject",
            "woql:UpdateObject",
        ]

        self._vocab = self._load_default_vocabulary()

        # alias
        self.subsumption = self.sub
        self.equals = self.eq
        self.substring = self.substr
        self.update = self.update_object
        self.delete = self.delete_object
        self.read = self.read_object
        self.optional = self.opt
        self.idgenerator = self.idgen
        self.concatenate = self.concat
        self.typecast = self.cast

        # attribute for schema
        self._graph = graph

    def __add__(self, other):
        """Creates a logical AND with the argument passed, for WOQLQueries.

        Parameters
        ----------
        other : WOQLQuery object

        Returns
        -------
        WOQLQuery object
            query object that can be chained and/or execute
        """
        return WOQLQuery().woql_and(self, other)

    # WOQLCore methods
    def _parameter_error(self, message):
        """Basic Error handling"""
        raise ValueError(message)

    def _add_sub_query(self, sub_query=None):
        """Internal library function which adds a subquery and sets the cursor"""
        if sub_query:
            self._cursor["woql:query"] = self._jobj(sub_query)
        else:
            nv = {}
            self._cursor["woql:query"] = nv
            self._cursor = nv
        return self

    def _contains_update_check(self, json=None):
        """Does this query contain an update"""
        if not json:
            json = self._query
        if not isinstance(json, dict):
            return False
        if json["@type"] in self._update_operators:
            return True
        if json.get("woql:consequent") and self._contains_update_check(
            json["woql:consequent"]
        ):
            return True
        if json.get("woql:query"):
            return self._contains_update_check(json["woql:query"])
        if json.get("woql:query_list"):
            for item in json["woql:query_list"]:
                if self._contains_update_check(item):
                    return True
        return False

    def _updated(self):
        """Called to inidicate that this query will cause an update to the DB"""
        self._contains_update = True
        return self

    # A bunch of internal functions for formatting values for JSON-LD translation

    def _jlt(self, val, val_type=None):
        """Wraps the passed value in a json-ld literal carriage"""
        if not val_type:
            val_type = "xsd:string"
        elif ":" not in val_type:
            val_type = "xsd:" + val_type
        return {"@type": val_type, "@value": val}

    def _varj(self, varb):
        if varb[:2] == "v:":
            varb = varb[2:]
        if type(varb) is str:
            return {
                "@type": "woql:Variable",
                "woql:variable_name": {"@value": varb, "@type": "xsd:string"},
            }
        return varb

    def _jobj(self, qobj):
        """Transforms a javascript representation of a query into a json object if needs be"""
        if hasattr(qobj, "to_dict"):
            return qobj.to_dict()
        if qobj is True:
            return {"@type": "woql:True"}
        return qobj

    def _asv(self, colname_or_index, vname, obj_type=None):
        """Wraps the elements of an AS variable in the appropriate json-ld"""
        asvar = {}
        if type(colname_or_index) is int:
            asvar["@type"] = "woql:IndexedAsVar"
            asvar["woql:index"] = self._jlt(colname_or_index, "xsd:nonNegativeInteger")
        elif type(colname_or_index) is str:
            asvar["@type"] = "woql:NamedAsVar"
            asvar["woql:identifier"] = self._jlt(colname_or_index)
        if vname[:2] == "v:":
            vname = vname[2:]
        asvar["woql:variable_name"] = {"@type": "xsd:string", "@value": vname}
        if obj_type:
            asvar["woql:var_type"] = obj_type
        return asvar

    def _add_asv(self, cursor, asv):
        """Adds a variable to a json-ld as variable list"""
        if asv["@type"] == "woql:IndexedAsVar":
            if not cursor["woql:indexed_as_var"]:
                cursor["woql:indexed_as_var"] = []
                cursor["woql:indexed_as_var"].append(asv)
        else:
            if not cursor["woql:named_as_var"]:
                cursor["woql:named_as_var"] = []
                cursor["woql:named_as_var"].append(asv)

    def _wfrom(self, opts):
        """JSON LD Format Descriptor"""
        if opts and opts.get("format"):
            self._cursor["woql:format"] = {
                "@type": "woql:Format",
                "woql:format_type": {"@value": opts["format"], "@type": "xsd:string"},
            }
            if opts.get("format_header"):
                self._cursor["woql:format"]["woql:format_header"] = {
                    "@value": True,
                    "@type": "xsd:boolean",
                }
        return self

    def _arop(self, arg):
        """Wraps arithmetic operators in the appropriate json-ld"""
        if type(arg) is dict:
            if hasattr(arg, "to_dict"):
                return arg.to_dict()
            else:
                return arg
        var = self._clean_object(arg, "xsd:decimal")
        return var

    def _vlist(self, target_list):
        """Wraps value lists in the appropriate json-ld"""
        vobj = {"@type": "woql:Array", "woql:array_element": []}
        if type(target_list) is str:
            target_list = [target_list]
        for idx, item in enumerate(target_list):
            co_item = self._clean_object(item)
            co_item["@type"] = "woql:ArrayElement"
            co_item["woql:index"] = self._jlt(idx, "xsd:nonNegativeInteger")
            vobj["woql:array_element"].append(co_item)
        return vobj

    def _wlist(self, wvar):
        # TODO: orig is Nonetype
        """takes input that can be either a string (variable name)
        or an array - each element of the array is a member of the list"""
        if type(wvar) is str:
            return self._expand_variable(wvar, True)
        if type(wvar) is list:
            ret = {"@type": "woql:Array", "woql:array_element": []}
            for idx, item in enumerate(wvar):
                co_item = self._clean_object(item)
                if type(co_item) is str:
                    co_item = {"node": co_item}
                co_item["@type"] = "woql:ArrayElement"
                co_item["woql:index"] = self._jlt(idx, "xsd:nonNegativeInteger")
                ret["woql:array_element"].append(co_item)
            return ret

    def _qle(self, query, idx):
        """Query List Element Constructor"""
        qobj = self._jobj(query)
        iqle = {
            "@type": "woql:QueryListElement",
            "woql:index": self._jlt(idx, "nonNegativeInteger"),
            "woql:query": qobj,
        }
        return iqle

    def _clean_subject(self, obj):
        """Transforms whatever is passed in as the subject into the appropriate json-ld for variable or id"""
        subj = False
        if type(obj) is dict:
            return obj
        elif type(obj) is str:
            if ":" in obj:
                subj = obj
            elif self._vocab and (obj in self._vocab):
                subj = self._vocab[obj]
            else:
                subj = "doc:" + obj
            return self._expand_variable(subj)
        self._parameter_error("Subject must be a URI string")
        return str(obj)

    def _clean_predicate(self, predicate):
        """Transforms whatever is passed in as the predicate (id or variable) into the appropriate json-ld form """
        pred = False
        if type(predicate) is dict:
            return predicate
        if type(predicate) != str:
            self._parameter_error("Predicate must be a URI string")
            return str(predicate)
        if ":" in predicate:
            pred = predicate
        elif self._vocab and (predicate in self._vocab):
            pred = self._vocab[predicate]
        else:
            pred = "scm:" + predicate
        return self._expand_variable(pred)

    def _clean_path_predicate(self, predicate=None):
        pred = False
        if predicate is not None:
            if ":" in predicate:
                pred = predicate
            elif self._vocab and (predicate in self._vocab):
                pred = self._vocab[predicate]
            else:
                pred = "scm:" + predicate
        return pred

    def _clean_object(self, user_obj, target=None):
        """Transforms whatever is passed in as the object of a triple into the appropriate json-ld form (variable, literal or id)"""
        obj = {"@type": "woql:Datatype"}
        if type(user_obj) is str:
            if self._looks_like_class(user_obj):
                return self._clean_class(user_obj)
            elif self._vocab and (user_obj in self._vocab):
                return self._clean_class(self._vocab[user_obj])
            else:
                obj["woql:datatype"] = self._jlt(user_obj, target)
        elif type(user_obj) is float:
            if not target:
                target = "xsd:decimal"
            obj["woql:datatype"] = self._jlt(user_obj, target)
        elif type(user_obj) is int:
            if not target:
                target = "xsd:integer"
            obj["woql:datatype"] = self._jlt(user_obj, target)
        elif type(user_obj) is bool:
            if not target:
                target = "xsd:boolean"
            obj["woql:datatype"] = self._jlt(user_obj, target)
        elif isinstance(user_obj, dt.date):
            if not target:
                target = "xsd:dateTime"
            obj["woql:datatype"] = self._jlt(user_obj.isoformat(), target)
        elif type(user_obj) is dict:
            if "@value" in user_obj:
                obj["woql:datatype"] = user_obj
            else:
                return user_obj
        else:
            obj["woql:datatype"] = self._jlt(str(user_obj))
        return obj

    def _looks_like_class(self, cstring):
        if ":" not in cstring:
            return False
        pref = cstring.split(":")[0]
        if (
            pref == "v"
            or pref == "scm"
            or pref == "doc"
            or pref == "terminusdb"
            or pref == "http"
            or pref == "https"
        ):
            return True
        if utils.STANDARD_URLS.get(pref):
            return True
        return False

    def _clean_graph(self, graph):
        """Transforms a graph filter or graph id into the proper json-ld form"""
        return {"@type": "xsd:string", "@value": graph}

    def _expand_variable(self, varname, always=False):
        """Transforms strings that start with v: into variable json-ld structures

        Parameters
        ----------
        varname : str
                  will be transformed if it starts with 'v:'
        always : bool
                 if True it will be transformed no matter it starts with 'v:' or not. Default to be False
        """
        if varname[:2] == "v:" or always:
            if varname[:2] == "v:":
                varname = varname[2:]
            return {
                "@type": "woql:Variable",
                "woql:variable_name": {"@value": varname, "@type": "xsd:string"},
            }
        else:
            return {"@type": "woql:Node", "woql:node": varname}

    def _clean_class(self, user_class=None, string_only=None):
        if type(user_class) != str:
            return ""
        if ":" not in user_class:
            if self._vocab and (user_class in self._vocab):
                user_class = self._vocab[user_class]
            else:
                user_class = "scm:" + user_class
        if string_only:
            return user_class
        else:
            return self._expand_variable(user_class)

    def _clean_type(self, user_type=None, string_only=None):
        return self._clean_class(user_type, string_only)

    def _default_context(self, db_iri):
        default = copy.copy(utils.STANDARD_URLS)
        default["scm"] = db_iri + "/schema#"
        default["doc"] = db_iri + "/data/"
        return default

    def _get_context(self, query=None):
        """Retrieves the value of the current json-ld context"""
        if not query:
            query = self._query
        for prop in query:
            if prop in self._paging_transitive_properties:
                native_query = query[prop][1]
                native_context = self._get_context(native_query)
                if native_context:
                    return native_context

    def _context(self, current_context):
        """Retrieves the value of the current json-ld context"""
        self._cursor["@context"] = current_context

    def _load_default_vocabulary(self):
        """vocabulary elements that can be used without prefixes in woql.py queries"""
        return {
            "type": "rdf:type",
            "label": "rdfs:label",
            "Class": "owl:Class",
            "DatatypeProperty": "owl:DatatypeProperty",
            "ObjectProperty": "owl:ObjectProperty",
            "Document": "terminus:Document",
            "abstract": "terminus:Document",
            "comment": "rdfs:comment",
            "range": "rdfs:range",
            "domain": "rdfs:domain",
            "subClassOf": "rdfs:subClassOf",
            "boolean": "xsd:boolean",
            "string": "xsd:string",
            "integer": "xsd:integer",
            "decimal": "xsd:decimal",
            "email": "xdd:email",
            "json": "xdd:json",
            "dateTime": "xsd:dateTime",
            "date": "xsd:date",
            "coordinate": "xdd:coordinate",
            "line": "xdd:coordinatePolyline",
            "polygon": "xdd:coordinatePolygon",
        }

    @property
    def _vocabulary(self, vocab):
        """Provides the query with a 'vocabulary' a list of well known predicates that can be used without prefixes mapping: id: prefix:id ..."""
        return self._vocab

    @_vocabulary.setter
    def _vocabulary(self, vocab):
        self._vocab = vocab

    def execute(self, client, commit_msg=None, file_dict=None):
        """Executes the query using the passed client to connect to a server

        Parameters
        ----------
        client: WOQLClient object
            client that provide connection to the database for the query to execute.
        commit_msg: str
            optional, commit message for this query. Recommended for query that carrries an update.
        file_dict:
            File dictionary to be associated with post name => filename, for multipart POST

        """
        if commit_msg is None:
            return client.query(self, file_dict=file_dict)
        else:
            return client.query(self, commit_msg, file_dict=file_dict)

    def to_json(self):
        """Dumps the JSON-LD format of the query in a json string"""
        return self._json()

    def from_json(self, input_json):
        """Set a query from a JSON-LD json string"""
        return self._json(input_json)

    def _json(self, input_json=None):
        """converts back and forward from json
        if the argument is present, the current query is set to it,
        if the argument is not present, the current json version of this query is returned"""
        if input_json:
            self.from_dict(json.loads(input_json))
            return self
        else:
            return json.dumps(self.to_dict(), sort_keys=True)

    def to_dict(self):
        """Give the dictionary that represents the query in JSON-LD format."""
        return _copy_dict(self._query, True)

    def from_dict(self, dictdata):
        """Set a query from a dictionary that represents the query in JSON-LD format."""
        self._query = _copy_dict(dictdata)
        return self

    def _find_last_subject(self, json):
        """Finds the last woql element that has a woql:subject in it and returns the json for that
        used for triplebuilder to chain further calls - when they may be inside ands or ors or subqueries

        Parameters
        ----------
        json : dict
               dictionary that representing the query in josn-ld"""
        if "woql:query_list" in json:
            for item in json["woql:query_list"][::-1]:
                subitem = self._find_last_subject(item)
                if subitem:
                    return subitem
        if "woql:query" in json:
            item = self._find_last_subject(json["woql:query"])
            if item:
                return item
        if "woql:subject" in json:
            return json
        return False

    def _find_last_property(self, json):
        """Finds the last woql property that has a woql:subject in it and returns the json for that
        used for triplebuilder to chain further calls - when they may be inside ands or ors or subqueries

        Parameters
        ----------
        json : dict
               dictionary that representing the query in josn-ld"""
        if "woql:query_list" in json:
            for item in json["woql:query_list"][::-1]:
                subitem = self._find_last_property(item)
                if subitem:
                    return subitem
        if "woql:query" in json:
            item = self._find_last_property(json["woql:query"])
            if item:
                return item
        if "woql:subject" in json and self._is_property_triple(
            json.get("woql:predicate"), json.get("woql:object")
        ):
            return json
        return False

    def _is_property_triple(self, pred, obj):
        if isinstance(pred, dict):
            p = pred.get("woql:node")
        else:
            p = pred
        if isinstance(obj, dict):
            o = obj.get("woql:node")
        else:
            o = obj
        if o == "owl:ObjectProperty" or o == "owl:DatatypeProperty":
            return True
        if p == "rdfs:domain" or p == "rdfs:range":
            return True
        return False

    def _compile_path_pattern(self, pat):
        """Turns a textual path pattern into a JSON-LD description"""
        toks = _tokenize(pat)
        if toks:
            return _tokens_to_json(toks, self)
        else:
            self._parameter_error("Pattern error - could not be parsed " + pat)

    def load_vocabulary(self, client):
        """Queries the schema graph and loads all the ids found there as vocabulary that can be used without prefixes
        ignoring blank node ids"""
        new_woql = WOQLQuery().quad("v:S", "v:P", "v:O", "schema/*")
        result = new_woql.execute(client)
        bindings = result.get("bindings", [])
        for each_result in bindings:
            for item in each_result:
                if type(item) is str:
                    spl = item.split(":")
                    if len(spl) == 2 and spl[1] and spl[0] != "_":
                        self._vocab[spl[0]] = spl[1]

    def _wrap_cursor_with_and(self):
        if self._cursor.get("@type") == "woql:And" and self._cursor.get(
            "woql:query_list"
        ):
            next_item = len(self._cursor.get("woql:query_list"))
            self.woql_and({})
            self._cursor = self._cursor["woql:query_list"][next_item]["woql:query"]
        else:
            new_json = WOQLQuery().from_dict(self._cursor)
            self._cursor.clear()
            self.woql_and(new_json, {})
            self._cursor = self._cursor["woql:query_list"][1]["woql:query"]

    def using(self, collection, subq=None):
        if collection and collection == "woql:args":
            return ["woql:collection", "woql:query"]
        if self._cursor.get("@type"):
            self._wrap_cursor_with_and()
        self._cursor["@type"] = "woql:Using"
        if not collection or type(collection) != str:
            return self._parameter_error(
                "The first parameter to using must be a Collection ID (string)"
            )
        self._cursor["woql:collection"] = self._jlt(collection)
        self._cursor["@context"] = "/api/prefixes/" + collection
        return self._add_sub_query(subq)

    def comment(self, comment, subq=None):
        """Adds a text comment to a query - can also be used to wrap any part of a query to turn it off

        Parameters
        ----------
        comment : str
            text comment
        Returns
        -------
        WOQLQuery object
            query object that can be chained and/or execute
        """
        if comment and comment == "woql:args":
            return ["woql:comment", "woql:query"]
        if self._cursor.get("@type"):
            self._wrap_cursor_with_and()
        self._cursor["@type"] = "woql:Comment"
        self._cursor["woql:comment"] = self._jlt(comment)
        return self._add_sub_query(subq)

    def select(self, *args):
        """Filters the query so that only the variables included in [V1...Vn] are returned in the bindings

        Parameters
        ----------
        args
            only these variables are returned

        Returns
        -------
        WOQLQuery object
            query object that can be chained and/or execute
        """
        """Select the set of variables that the result will return"""
        queries = list(args)
        if queries and queries[0] == "woql:args":
            return ["woql:variable_list", "woql:query"]
        if self._cursor.get("@type"):
            self._wrap_cursor_with_and()
        self._cursor["@type"] = "woql:Select"
        if queries != [] and not queries:
            return self._parameter_error(
                "Select must be given a list of variable names"
            )
        if queries == []:
            embedquery = False
        elif hasattr(queries[-1], "to_dict"):
            embedquery = queries.pop()
        else:
            embedquery = False
        self._cursor["woql:variable_list"] = []
        for idx, item in enumerate(queries):
            onevar = self._varj(item)
            onevar["@type"] = "woql:VariableListElement"
            onevar["woql:index"] = self._jlt(idx, "nonNegativeInteger")
            self._cursor["woql:variable_list"].append(onevar)
        return self._add_sub_query(embedquery)

    def distinct(self, *args):
        """Ensures that the solutions for the variables [V1...Vn] are distinct

        Parameters
        ----------
        args
            The variables to make distinct

        Returns
        -------
        WOQLQuery object
            query object that can be chained and/or execute
        """
        """Select the set of variables that the result will return"""
        queries = list(args)
        if queries and queries[0] == "woql:args":
            return ["woql:variable_list", "woql:query"]
        if self._cursor.get("@type"):
            self._wrap_cursor_with_and()
        self._cursor["@type"] = "woql:Distinct"
        if queries != [] and not queries:
            return self._parameter_error(
                "Distinct must be given a list of variable names"
            )
        if queries == []:
            embedquery = False
        elif hasattr(queries[-1], "to_dict"):
            embedquery = queries.pop()
        else:
            embedquery = False
        self._cursor["woql:variable_list"] = []
        for idx, item in enumerate(queries):
            onevar = self._varj(item)
            onevar["@type"] = "woql:VariableListElement"
            onevar["woql:index"] = self._jlt(idx, "nonNegativeInteger")
            self._cursor["woql:variable_list"].append(onevar)
        return self._add_sub_query(embedquery)

    def woql_and(self, *args):
        """Creates a logical AND of the arguments
        Commonly used to combine WOQLQueries.

        Parameters
        ----------
        args : WOQLQuery objects
        Returns
        -------
        WOQLQuery object
            query object that can be chained and/or execute
        """
        queries = list(args)
        if self._cursor.get("@type") and self._cursor["@type"] != "woql:And":
            new_json = WOQLQuery().from_dict(self._cursor)
            self._cursor.clear()
            queries = [new_json] + queries
        if queries and queries[0] == "woql:args":
            return ["woql:query_list"]
        self._cursor["@type"] = "woql:And"
        if "woql:query_list" not in self._cursor:
            self._cursor["woql:query_list"] = []
        for item in queries:
            index = len(self._cursor["woql:query_list"])
            onevar = self._qle(item, index)
            if (
                "woql:query" in onevar
                and "@type" in onevar["woql:query"]
                and "woql:query_list" in onevar["woql:query"]
                and onevar["woql:query"]["@type"] == "woql:And"
            ):
                for each in onevar["woql:query"]["woql:query_list"]:
                    qjson = each["woql:query"]
                    if qjson:
                        index = len(self._cursor["woql:query_list"])
                        subvar = self._qle(qjson, index)
                        self._cursor["woql:query_list"].append(subvar)
            else:
                self._cursor["woql:query_list"].append(onevar)
        return self

    def woql_or(self, *args):
        """Creates a logical OR of the arguments

        Parameters
        ----------
        args : WOQLQuery objects

        Returns
        -------
        WOQLQuery object
            query object that can be chained and/or execute
        """
        queries = list(args)
        if queries and queries[0] == "woql:args":
            return ["woql:query_list"]
        if self._cursor.get("@type"):
            self._wrap_cursor_with_and()
        self._cursor["@type"] = "woql:Or"
        if "woql:query_list" not in self._cursor:
            self._cursor["woql:query_list"] = []
        for idx, item in enumerate(queries):
            onevar = self._qle(item, idx)
            self._cursor["woql:query_list"].append(onevar)
        return self

    def woql_from(self, graph_filter, query=None):
        """Specifies the database URL that will be the default database for the enclosed query

        Parameters
        ----------
        graph_filter : str
            url of the database
        query : WOQLQuery object, optional

        Returns
        -------
        WOQLQuery object
            query object that can be chained and/or execute
        """
        if graph_filter and graph_filter == "woql:args":
            return ["woql:graph_filter", "woql:query"]
        if self._cursor.get("@type"):
            self._wrap_cursor_with_and()
        self._cursor["@type"] = "woql:From"
        if not graph_filter or type(graph_filter) != str:
            return self._parameter_error(
                "The first parameter to from must be a Graph Filter Expression (string)"
            )
        self._cursor["woql:graph_filter"] = self._jlt(graph_filter)
        return self._add_sub_query(query)

    def into(self, graph_descriptor, query):
        """Sets the current output graph for writing output to.

        Parameters
        ----------
        graph_descriptor : str
            output graph
        query : WOQLQuery object, optional

        Returns
        -------
        WOQLQuery object
            query object that can be chained and/or execute
        """
        if graph_descriptor and graph_descriptor == "woql:args":
            return ["woql:graph", "woql:query"]
        if self._cursor.get("@type"):
            self._wrap_cursor_with_and()
        self._cursor["@type"] = "woql:Into"
        if not graph_descriptor or type(graph_descriptor) != str:
            return self._parameter_error(
                "The first parameter to from must be a Graph Filter Expression (string)"
            )
        self._cursor["woql:graph"] = self._jlt(graph_descriptor)
        return self._add_sub_query(query)

    def triple(self, sub, pred, obj, opt=False):
        """Creates a triple pattern matching rule for the triple [S, P, O] (Subject, Predicate, Object)

        Parameters
        ----------
        sub : str
            Subject
        pred : str
            Predicate
        obj : str
            Object
        opt : bool
            weather or not this triple is optional, default to be False

        Returns
        -------
        WOQLQuery object
            query object that can be chained and/or execute
        """
        if opt:
            return self.opt().triple(sub, pred, obj)
        if self._cursor.get("@type"):
            self._wrap_cursor_with_and()
        self._cursor["@type"] = "woql:Triple"
        self._cursor["woql:subject"] = self._clean_subject(sub)
        self._cursor["woql:predicate"] = self._clean_predicate(pred)
        self._cursor["woql:object"] = self._clean_object(obj)
        return self

    def added_triple(self, sub, pred, obj, opt=False):
        """Creates a triple pattern matching rule for the triple [S, P, O] (Subject, Predicate, Object) added to the current commit.

        Parameters
        ----------
        sub : str
            Subject
        pred : str
            Predicate
        obj : str
            Object
        opt : bool
            weather or not this triple is optional, default to be False

        Returns
        -------
        WOQLQuery object
            query object that can be chained and/or execute
        """
        if opt:
            return self.opt().triple(sub, pred, obj)
        if self._cursor.get("@type"):
            self._wrap_cursor_with_and()
        self._cursor["@type"] = "woql:AddedTriple"
        self._cursor["woql:subject"] = self._clean_subject(sub)
        self._cursor["woql:predicate"] = self._clean_predicate(pred)
        self._cursor["woql:object"] = self._clean_object(obj)
        return self

    def removed_triple(self, sub, pred, obj, opt=False):
        """Creates a triple pattern matching rule for the triple [S, P, O] (Subject, Predicate, Object) added to the current commit.

        Parameters
        ----------
        sub : str
            Subject
        pred : str
            Predicate
        obj : str
            Object
        opt : bool
            weather or not this triple is optional, default to be False

        Returns
        -------
        WOQLQuery object
            query object that can be chained and/or execute
        """
        if opt:
            return self.opt().triple(sub, pred, obj)
        if self._cursor.get("@type"):
            self._wrap_cursor_with_and()
        self._cursor["@type"] = "woql:RemovedTriple"
        self._cursor["woql:subject"] = self._clean_subject(sub)
        self._cursor["woql:predicate"] = self._clean_predicate(pred)
        self._cursor["woql:object"] = self._clean_object(obj)
        return self

    def quad(self, sub, pred, obj, graph, opt=False):
        """Creates a pattern matching rule for the quad [S, P, O, G] (Subject, Predicate, Object, Graph)

        Parameters
        ----------
        sub : str
            Subject
        pre : str
            Predicate
        obj : str
            Object
        gra : str
            Graph
        opt : bool
            weather or not this quad is optional, default to be False

        Returns
        -------
        WOQLQuery object
            query object that can be chained and/or execute
        """
        if opt:
            return self.opt().quad(sub, pred, obj, graph)
        if self._cursor.get("@type"):
            self._wrap_cursor_with_and()
        arguments = self.triple(sub, pred, obj)
        if sub and sub == "woql:args":
            return arguments.append("woql:graph_filter")
        if not graph:
            return self._parameter_error(
                "Quad takes four parameters, the last should be a graph filter"
            )
        self._cursor["@type"] = "woql:Quad"
        self._cursor["woql:graph_filter"] = self._clean_graph(graph)
        return self

    def added_quad(self, sub, pred, obj, graph, opt=False):
        """Creates a pattern matching rule for the quad [S, P, O, G] (Subject, Predicate, Object, Graph) added to the current commit.

        Parameters
        ----------
        sub : str
            Subject
        pre : str
            Predicate
        obj : str
            Object
        gra : str
            Graph
        opt : bool
            weather or not this quad is optional, default to be False

        Returns
        -------
        WOQLQuery object
            query object that can be chained and/or execute
        """
        if opt:
            return self.opt().quad(sub, pred, obj, graph)
        if self._cursor.get("@type"):
            self._wrap_cursor_with_and()
        arguments = self.triple(sub, pred, obj)
        if sub and sub == "woql:args":
            return arguments.append("woql:graph_filter")
        if not graph:
            return self._parameter_error(
                "Quad takes four parameters, the last should be a graph filter"
            )
        self._cursor["@type"] = "woql:AddedQuad"
        self._cursor["woql:graph_filter"] = self._clean_graph(graph)
        return self

    def removed_quad(self, sub, pred, obj, graph, opt=False):
        """Creates a pattern matching rule for the quad [S, P, O, G] (Subject, Predicate, Object, Graph) added to the current commit.

        Parameters
        ----------
        sub : str
            Subject
        pre : str
            Predicate
        obj : str
            Object
        gra : str
            Graph
        opt : bool
            weather or not this quad is optional, default to be False

        Returns
        -------
        WOQLQuery object
            query object that can be chained and/or execute
        """
        if opt:
            return self.opt().quad(sub, pred, obj, graph)
        if self._cursor.get("@type"):
            self._wrap_cursor_with_and()
        arguments = self.triple(sub, pred, obj)
        if sub and sub == "woql:args":
            return arguments.append("woql:graph_filter")
        if not graph:
            return self._parameter_error(
                "Quad takes four parameters, the last should be a graph filter"
            )
        self._cursor["@type"] = "woql:RemovedQuad"
        self._cursor["woql:graph_filter"] = self._clean_graph(graph)
        return self

    def string(self, input_str):
        """Transforms the given string into the proper json-ld form

        Parameters
        ----------
        input_str : str
            the given input string

        Returns
        -------
        dict
        """
        return {"@type": "xsd:string", "@value": input_str}

    def boolean(self, input_bool):
        """Transforms the given bool object into the proper json-ld form

        Parameters
        ----------
        input_bool : bool
            the given input string

        Returns
        -------
        dict
        """
        if input_bool:
            return {"@type": "xsd:boolean", "@value": True}
        else:
            return {"@type": "xsd:boolean", "@value": False}

    def datetime(self, input_obj):
        """Transforms the given datetime object into the proper json-ld form

        Parameters
        ----------
        input_obj : str
            the given input dateTime object

        Returns
        -------
        dict
        """
        if isinstance(input_obj, dt.date):
            return {"@type": "xsd:dateTime", "@value": input_obj.isoformat()}
        elif isinstance(input_obj, str):
            return {"@type": "xsd:dateTime", "@value": input_obj}
        else:
            raise ValueError("Input need to be either string or a datetime object.")

    def literal(self, input_val, input_type):
        if ":" not in input_type:
            input_type = "xsd:" + input_type
        return {"@type": input_type, "@value": input_val}

    def iri(self, varname):
        return {
            "@type": "woql:Node",
            "woql:node": varname,
        }

    def sub(self, parent, child):
        """Returns true if child is a sub-class of parent, according to the current DB schema

        Parameters
        ----------
        parent : str
            the parent class to be checked
        child : str, optional
            the child class to be checked

        Returns
        -------
        bool
        """
        if parent and parent == "woql:args":
            return ["woql:parent", "woql:child"]
        if parent is None or child is None:
            return self._parameter_error("Subsumption takes two parameters, both URIs")
        if self._cursor.get("@type"):
            self._wrap_cursor_with_and()
        self._cursor["@type"] = "woql:Subsumption"
        self._cursor["woql:parent"] = self._clean_class(parent)
        self._cursor["woql:child"] = self._clean_class(child)
        return self

    def eq(self, left, right):
        """Matches if a is equal to b
        Parameters
        ----------
        left : str
            object in the graph
        right : str
            object in the graph
        Returns
        -------
        WOQLQuery object
            query object that can be chained and/or execute
        """
        if left and left == "woql:args":
            return ["woql:left", "woql:right"]
        if left is None or right is None:
            return self._parameter_error("Equals takes two parameters")
        if self._cursor.get("@type"):
            self._wrap_cursor_with_and()
        self._cursor["@type"] = "woql:Equals"
        self._cursor["woql:left"] = self._clean_object(left)
        self._cursor["woql:right"] = self._clean_object(right)
        return self

    def substr(self, string, length, substring, before=0, after=0):
        if string and string == "woql:args":
            return [
                "woql:string",
                "woql:before",
                "woql:length",
                "woql:after",
                "woql:substring",
            ]
        if not substring:
            substring = length
            length = len(substring) + before
        if not string or not substring or type(substring) != type:
            return self._parameter_error(
                "Substr - the first and last parameters must be strings representing the full and substring variables / literals"
            )
        if self._cursor.get("@type"):
            self._wrap_cursor_with_and()
        self._cursor["@type"] = "woql:Substring"
        self._cursor["woql:string"] = self._clean_object(string)
        self._cursor["woql:before"] = self._clean_object(
            before, "xsd:nonNegativeInteger"
        )
        self._cursor["woql:length"] = self._clean_object(
            length, "xsd:nonNegativeInteger"
        )
        self._cursor["woql:after"] = self._clean_object(after, "xsd:nonNegativeInteger")
        self._cursor["woql:substring"] = self._clean_object(substring)
        return self

    def update_object(self, docjson):
        if docjson and docjson == "woql:args":
            return ["woql:document"]
        if self._cursor.get("@type"):
            self._wrap_cursor_with_and()
        self._cursor["@type"] = "woql:UpdateObject"
        self._cursor["woql:document"] = docjson
        return self._updated()

    def delete_object(self, json_or_iri):
        if json_or_iri and json_or_iri == "woql:args":
            return ["woql:document"]
        if self._cursor.get("@type"):
            self._wrap_cursor_with_and()
        self._cursor["@type"] = "woql:DeleteObject"
        self._cursor["woql:document_uri"] = json_or_iri
        return self._updated()

    def read_object(self, iri, output_var):
        if iri and iri == "woql:args":
            return ["woql:document"]
        if self._cursor.get("@type"):
            self._wrap_cursor_with_and()
        self._cursor["@type"] = "woql:ReadObject"
        self._cursor["woql:document_uri"] = iri
        self._cursor["woql:document"] = self._expand_variable(output_var)
        return self

    def get(self, as_vars, query_resource=None):
        """Takes an as structure"""
        if as_vars and as_vars == "woql:args":
            return ["woql:as_vars", "woql:query_resource"]
        self._cursor["@type"] = "woql:Get"
        if hasattr(as_vars, "to_dict"):
            self._cursor["woql:as_vars"] = as_vars.to_dict()
        else:
            self._cursor["woql:as_vars"] = WOQLQuery().woql_as(*as_vars).to_dict()
        if query_resource:
            self._cursor["woql:query_resource"] = self._jobj(query_resource)
        else:
            self._cursor["woql:query_resource"] = {}
        self._cursor = self._cursor["woql:query_resource"]
        return self

    def put(self, as_vars, query, query_resource=None):
        """Takes an array of variables, an optional array of column names"""
        if as_vars and as_vars == "woql:args":
            return ["woql:as_vars", "woql:query", "woql:query_resource"]
        if self._cursor.get("@type"):
            self._wrap_cursor_with_and()
        self._cursor["@type"] = "woql:Put"
        if hasattr(as_vars, "to_dict"):
            self._cursor["woql:as_vars"] = as_vars.to_dict()
        else:
            self._cursor["woql:as_vars"] = WOQLQuery().woql_as(*as_vars).to_dict()
        self._cursor["woql:query"] = self._jobj(query)
        if query_resource:
            self._cursor["woql:query_resource"] = self._jobj(query_resource)
        else:
            self._cursor["woql:query_resource"] = {}
        return self

    def woql_as(self, *args):
        if args and args[0] == "woql:args":
            return [["woql:indexed_as_var", "woql:named_as_var"]]
        if type(self._query) != list:
            self._query = []
        if type(args[0]) is list:
            for onemap in args:
                if type(onemap) is list and len(onemap) >= 2:
                    if len(onemap) == 2:
                        map_type = False
                    else:
                        map_type = onemap[2]
                    oasv = self._asv(onemap[0], onemap[1], map_type)
                    self._query.append(oasv)
        elif type(args[0]) in [int, str]:
            if len(args) > 2:
                map_type = args[2]
            else:
                map_type = False
            oasv = self._asv(args[0], args[1], map_type)
            self._query.append(oasv)
        elif hasattr(args[0], "to_dict"):
            self._query.append(args[0].to_dict())
        elif type(args[0]) is dict:
            self._query.append(args[0])
        return self

    def file(self, fpath, opts=None):
        """Provides details of a file source in a JSON format that includes a URL property

        Parameters
        ----------
        fpath : dict
            file data source in a JSON format
        opts : input options
            optional

        Returns
        -------
        WOQLQuery object
            query object that can be chained and/or execute
        Example
        -------
        To load a local csv file:
        >>> WOQLQuery().file("/app/local_files/my.csv")
        See Also
        --------
        remote
            If your csv file is a uri then use :meth:`.remote` instead of `.file`.
        """
        if opts is None:
            opts = []
        if fpath and fpath == "woql:args":
            return ["woql:file", "woql:format"]
        if self._cursor.get("@type"):
            self._wrap_cursor_with_and()
        self._cursor["@type"] = "woql:FileResource"
        self._cursor["woql:file"] = fpath
        return self._wfrom(opts)

    def once(self, query=None):
        """Obtains only one result from subquery

        Parameters
        ----------
        query : WOQLQuery object, optional

        Returns
        ----------
        WOQLQuery object
            query object that can be chained and/or executed
        """
        if query and query == "woql:args":
            return ["woql:query"]
        if self._cursor.get("@type"):
            self._wrap_cursor_with_and()
        self._cursor["@type"] = "woql:Once"
        return self._add_sub_query(query)

    def remote(self, uri, opts=None):
        """Provides details of a remote data source in a JSON format that includes a URL property

        Parameters
        ----------
        uri : str
            remote data source
        opts : input options
            optional

        Returns
        -------
        WOQLQuery object
            query object that can be chained and/or execute
        Examples
        --------
        >>> csv = WOQLQuery().get(
        ...     WOQLQuery().woql_as("Start station", "v:Start_Station").
        ...     woql_as("End station", "v:End_Station").
        ...     woql_as("Start date", "v:Start_Time").
        ...     woql_as("End date", "v:End_Time").
        ...     woql_as("Duration", "v:Duration").
        ...     woql_as("Start station number", "v:Start_ID").
        ...     woql_as("End station number", "v:End_ID").
        ...     woql_as("Bike number", "v:Bike").
        ...     woql_as("Member type", "v:Member_Type")
        ... ).remote("https://terminusdb.com/t/data/bike_tutorial.csv")
        See Also
        --------
        file
            If your csv file is local then use :meth:`.file` instead of `.remote`.
        """
        if uri and uri == "woql:args":
            return ["woql:remote_uri", "woql:format"]
        if self._cursor.get("@type"):
            self._wrap_cursor_with_and()
        self._cursor["@type"] = "woql:RemoteResource"
        self._cursor["woql:remote_uri"] = {"@type": "xsd:anyURI", "@value": uri}
        return self._wfrom(opts)

    def post(self, fpath, opts=None):
        if fpath and fpath == "woql:args":
            return ["woql:file", "woql:format"]
        if self._cursor.get("@type"):
            self._wrap_cursor_with_and()
        self._cursor["@type"] = "woql:PostResource"
        self._cursor["woql:file"] = {"@type": "xsd:string", "@value": fpath}
        return self._wfrom(opts)

    def delete_triple(self, subject, predicate, object_or_literal):
        """Deletes any triples that match the rule [subject, predicate, object]

        Parameters
        ----------
        subject : str
            Subject
        predicate : str
            Predicate
        object_or_literal : str
            Object or Literal

        Returns
        -------
        WOQLQuery object
            query object that can be chained and/or execute
        Examples
        --------
        This example deletes the comment triple of a particular value from the document
        identified by doc:X:
        >>> update = WOQLQuery().delete_triple("doc:X", "comment", "my comment")
        >>> qry = WOQLQuery().when(True, update)
        >>> client.update(qry.json(), 'MyDatabaseId')
        Note that only triples matching the particular object value will be deleted.
        To delete all triples matching this predicate, (regardless of value) we use a
        when clause, and introduce a variable ``v:any`` which will bind to any value
        for this subject and predicate combination:
        >>> when = WOQLQuery().triple('doc:X', 'comment', 'v:any')
        >>> update = WOQLQuery().delete_triple('doc:X', 'comment', 'v:any')
        >>> qry = WOQLQuery().when(when, update)
        >>> client.update(qry.json(), 'MyDatabaseId')
        """
        if self._cursor.get("@type"):
            self._wrap_cursor_with_and()
        triple_args = self.triple(subject, predicate, object_or_literal)
        if subject and subject == "woql:args":
            return triple_args
        self._cursor["@type"] = "woql:DeleteTriple"
        return self._updated()

    def add_triple(self, subject, predicate, object_or_literal):
        """Adds triples according to the the pattern [subject, predicate, object]

        Parameters
        ----------
        subject : str
            Subject
        predicate : str
            Predicate
        object_or_literal : str
            Object or Literal

        Returns
        -------
        WOQLQuery object
            query object that can be chained and/or execute

        Examples
        --------
        This example adds a triple for a comment predicate and a certain value to the document identified by doc:X:
        >>> update = WOQLQuery().add_triple("doc:X", "comment", "my comment")
        >>> qry = WOQLQuery().when(True, update)
        >>> client.update(qry.json(), 'MyDatabaseId')

        Notes
        --------
        To update an existing triple, it is not just a case of calling `add_triple` again.
        One needs to delete the previous triple first.
        Otherwise two triples with the same predicate but different object values will be present.

        See Also
        --------
        delete_triple
        add_quad
        """
        if self._cursor.get("@type"):
            self._wrap_cursor_with_and()
        triple_args = self.triple(subject, predicate, object_or_literal)
        if subject and subject == "woql:args":
            return triple_args
        self._cursor["@type"] = "woql:AddTriple"
        return self._updated()

    def update_triple(self, subject, predicate, new_object):
        return self.woql_and(
            WOQLQuery().opt(
                WOQLQuery()
                .triple(subject, predicate, "v:AnyObject")
                .delete_triple(subject, predicate, "v:AnyObject")
                .woql_not()
                .triple(subject, predicate, new_object)
            ),
            WOQLQuery().add_triple(subject, predicate, new_object),
        )

    def delete_quad(self, subject, predicate, object_or_literal, graph=None):
        """Deletes any quads that match the rule [subject, predicate, object, graph]

        Parameters
        ----------
        subject : str
            Subject
        predicate : str
            Predicate
        object_or_literal : str
            Object or Literal
        graph : str
            Graph

        Returns
        -------
        WOQLQuery object
            query object that can be chained and/or execute
        """
        if self._cursor.get("@type"):
            self._wrap_cursor_with_and()
        triple_args = self.triple(subject, predicate, object_or_literal)
        if subject and subject == "woql:args":
            return triple_args.append("woql:graph")
        if not graph:
            return self._parameter_error(
                "Delete Quad takes four parameters, the last should be a graph id"
            )
        self._cursor["@type"] = "woql:DeleteQuad"
        self._cursor["woql:graph"] = self._clean_graph(graph)
        return self._updated()

    def add_quad(self, subject, predicate, object_or_literal, graph):
        """Adds quads according to the pattern [subject, predicate, object, graph]

        Parameters
        ----------
        subject : str
            Subject
        predicate : str
            Predicate
        object_or_literal : str
            Object or Literal
        graph : str
            Graph

        Returns
        -------
        WOQLQuery object
            query object that can be chained and/or execute
        """
        if self._cursor.get("@type"):
            self._wrap_cursor_with_and()
        triple_args = self.triple(subject, predicate, object_or_literal)
        if subject and subject == "woql:args":
            return triple_args.concat(["woql:graph"])
        if not graph:
            return self._parameter_error(
                "Delete Quad takes four parameters, the last should be a graph id"
            )
        self._cursor["@type"] = "woql:AddQuad"
        self._cursor["woql:graph"] = self._clean_graph(graph)
        return self._updated()

    def update_quad(self, subject, predicate, new_object, graph):
        return self.woql_and(
            WOQLQuery().opt(
                WOQLQuery()
                .quad(subject, predicate, "v:AnyObject", graph)
                .delete_quad(subject, predicate, "v:AnyObject", graph)
                .woql_not()
                .quad(subject, predicate, new_object, graph)
            ),
            WOQLQuery().add_quad(subject, predicate, new_object, graph),
        )

    def when(self, query, consequent=None):
        """When the sub-query in Condition is met, the Update query is executed

        Parameters
        ----------
        query : WOQLQuery object or bool
        consequent : WOQLQuery object, optional

        Returns
        -------
        WOQLQuery object
            query object that can be chained and/or execute

        Notes
        -----
        Functions which take a query as an argument advance the cursor to make the chaining of queries fall
        into the corrent place in the encompassing json
        """
        if query and query == "woql:args":
            return ["woql:query", "woql:consequent"]
        if self._cursor.get("@type"):
            self._wrap_cursor_with_and()
        self._cursor["@type"] = "woql:When"
        self._add_sub_query(query)
        if consequent:
            newv = self._jobj(consequent)
        else:
            newv = {}
        self._cursor["woql:consequent"] = newv
        self._cursor = newv
        return self

    def trim(self, untrimmed, trimmed):
        """A trimmed version of untrimmed (with leading and trailing whitespace removed) is copied into trimmed

        Parameters
        ----------
        untrimmed : str
            original string
        trimmed : str
            WOQL varible storing the result string

        Returns
        -------
        WOQLQuery object
            query object that can be chained and/or execute
        """
        if untrimmed and untrimmed == "woql:args":
            return ["woql:untrimmed", "woql:trimmed"]
        if self._cursor.get("@type"):
            self._wrap_cursor_with_and()
        self._cursor["@type"] = "woql:Trim"
        self._cursor["woql:untrimmed"] = self._clean_object(untrimmed)
        self._cursor["woql:trimmed"] = self._clean_object(trimmed)
        return self

    def eval(self, arith, res):
        """Evaluates the Arithmetic Expression Arith and copies the output to variable V

        Parameters
        ----------
        arith : WOQLQuery or dict
            query or JSON-LD representing the query
        res : str
            output variable

        Returns
        -------
        WOQLQuery object
            query object that can be chained and/or execute
        """
        if arith and arith == "woql:args":
            return ["woql:expression", "woql:result"]
        if self._cursor.get("@type"):
            self._wrap_cursor_with_and()
        self._cursor["@type"] = "woql:Eval"
        if hasattr(arith, "to_dict"):
            self._cursor["woql:expression"] = arith.to_dict()
        else:
            self._cursor["woql:expression"] = arith
        self._cursor["woql:result"] = self._clean_object(res)
        return self

    def plus(self, *args):
        """Adds numbers N1...Nn together

        Parameters
        ----------
        args : int or float
            numbers to add together

        Returns
        -------
        WOQLQuery object
            query object that can be chained and/or execute
        """
        new_args = list(args)
        if new_args and new_args[0] == "woql:args":
            return ["woql:first", "woql:second"]
        if self._cursor.get("@type"):
            self._wrap_cursor_with_and()
        self._cursor["@type"] = "woql:Plus"
        self._cursor["woql:first"] = self._arop(new_args.pop(0))
        if len(new_args) > 1:
            self._cursor = self._jobj(WOQLQuery().plus(*new_args))
        else:
            self._cursor["woql:second"] = self._arop(new_args[0])
        return self

    def minus(self, *args):
        """Adds numbers N1...Nn together

        Parameters
        ----------
        args : int or float
            numbers to add together

        Returns
        -------
        WOQLQuery object
            query object that can be chained and/or execute
        """
        new_args = list(args)
        if new_args and new_args[0] == "woql:args":
            return ["woql:first", "woql:second"]
        if self._cursor.get("@type"):
            self._wrap_cursor_with_and()
        self._cursor["@type"] = "woql:Minus"
        self._cursor["woql:first"] = self._arop(new_args.pop(0))
        if len(new_args) > 1:
            self._cursor["woql:second"] = self._jobj(WOQLQuery().minus(*new_args))
        else:
            self._cursor["woql:second"] = self._arop(new_args[0])
        return self

    def times(self, *args):
        """Multiplies numbers N1...Nn together

        Parameters
        ----------
        args : int or float
            numbers to be multiplied

        Returns
        -------
        WOQLQuery object
            query object that can be chained and/or execute
        """
        new_args = list(args)
        if new_args and new_args[0] == "woql:args":
            return ["woql:first", "woql:second"]
        if self._cursor.get("@type"):
            self._wrap_cursor_with_and()
        self._cursor["@type"] = "woql:Times"
        self._cursor["woql:first"] = self._arop(new_args.pop(0))
        if len(new_args) > 1:
            self._cursor["woql:second"] = self._jobj(WOQLQuery().times(*new_args))
        else:
            self._cursor["woql:second"] = self._arop(new_args[0])
        return self

    def divide(self, *args):
        """Divides numbers N1...Nn by each other left, to right precedence

        Parameters
        ----------
        args : int or float
            numbers to be divided

        Returns
        -------
        WOQLQuery object
            query object that can be chained and/or execute
        """
        new_args = list(args)
        if new_args and new_args[0] == "woql:args":
            return ["woql:first", "woql:second"]
        if self._cursor.get("@type"):
            self._wrap_cursor_with_and()
        self._cursor["@type"] = "woql:Divide"
        self._cursor["woql:first"] = self._arop(new_args.pop(0))
        if len(new_args) > 1:
            self._cursor["woql:second"] = self._jobj(WOQLQuery().divide(*new_args))
        else:
            self._cursor["woql:second"] = self._arop(new_args[0])
        return self

    def div(self, *args):
        """Division - integer division - args are divided left to right

        Parameters
        ----------
        args : int or float
            numbers for division

        Returns
        -------
        WOQLQuery
            query object that can be chained and/or execute
        """
        new_args = list(args)
        if new_args and new_args[0] == "woql:args":
            return ["woql:first", "woql:second"]
        if self._cursor.get("@type"):
            self._wrap_cursor_with_and()
        self._cursor["@type"] = "woql:Div"
        self._cursor["woql:first"] = self._arop(new_args.pop(0))
        if len(new_args) > 1:
            self._cursor["woql:second"] = self._jobj(WOQLQuery().div(*new_args))
        else:
            self._cursor["woql:second"] = self._arop(new_args[0])
        return self

    def exp(self, first, second):
        """Raises A to the power of B

        Parameters
        ----------
        first : int or float
            base number
        second : int or float
            power of

        Returns
        -------
        WOQLQuery object
            query object that can be chained and/or execute
        """
        if first and first == "woql:args":
            return ["woql:first", "woql:second"]
        if self._cursor.get("@type"):
            self._wrap_cursor_with_and()
        self._cursor["@type"] = "woql:Exp"
        self._cursor["woql:first"] = self._arop(first)
        self._cursor["woql:second"] = self._arop(second)
        return self

    def floor(self, user_input):
        """The floor function of a real number x denotes the greatest integer less than or equal to x.

        Parameters
        ----------
        user_input : int or float
            number whose floor needs to be calculated

        Returns
        -------
        WOQLQuery object
            query object that can be chained and/or execute
        """
        if user_input and user_input == "woql:args":
            return ["woql:argument"]
        if self._cursor.get("@type"):
            self._wrap_cursor_with_and()
        self._cursor["@type"] = "woql:Floor"
        self._cursor["woql:argument"] = self._arop(user_input)
        return self

    def isa(self, element, of_type):
        """Matches if element is a member of a certain type, according to the current state of the DB

        Parameters
        ----------
        element : str
            element to be checked
        of_type : str
            type to be checked

        Returns
        -------
        bool
        """
        if element and element == "woql:args":
            return ["woql:element", "woql:of_type"]
        if self._cursor.get("@type"):
            self._wrap_cursor_with_and()
        self._cursor["@type"] = "woql:IsA"
        self._cursor["woql:element"] = self._clean_subject(element)
        self._cursor["woql:of_type"] = self._clean_class(of_type)
        return self

    def like(self, left, right, dist):
        if left and left == "woql:args":
            return ["woql:left", "woql:right", "woql:like_similarity"]
        if self._cursor.get("@type"):
            self._wrap_cursor_with_and()
        self._cursor["@type"] = "woql:Like"
        self._cursor["woql:left"] = self._clean_object(left)
        self._cursor["woql:right"] = self._clean_object(right)
        if dist:
            self._cursor["woql:like_similarity"] = self._clean_object(
                dist, "xsd:decimal"
            )
        return self

    def less(self, left, right):
        """Compares the value of v1 against v2 and returns true if v1 is less than v2

        Parameters
        ----------
        left : str
            first variable to compare
        right : str
            second variable to compare

        Returns
        -------
        WOQLQuery object
            query object that can be chained and/or execute
        """
        if left and left == "woql:args":
            return ["woql:left", "woql:right"]
        if self._cursor.get("@type"):
            self._wrap_cursor_with_and()
        self._cursor["@type"] = "woql:Less"
        self._cursor["woql:left"] = self._clean_object(left)
        self._cursor["woql:right"] = self._clean_object(right)
        return self

    def greater(self, left, right):
        """Compares the value of v1 against v2 and returns true if v1 is greater than v2

        Parameters
        ----------
        left : str
            first variable to compare
        right : str
            second variable to compare

        Returns
        -------
        WOQLQuery object
            query object that can be chained and/or execute
        """
        if left and left == "woql:args":
            return ["woql:left", "woql:right"]
        if self._cursor.get("@type"):
            self._wrap_cursor_with_and()
        self._cursor["@type"] = "woql:Greater"
        self._cursor["woql:left"] = self._clean_object(left)
        self._cursor["woql:right"] = self._clean_object(right)
        return self

    def opt(self, query=None):
        """The Query in the Optional argument is specified as optional

        Parameters
        ----------
        query : WOQLQuery object

        Returns
        -------
        WOQLQuery object
            query object that can be chained and/or execute

        Examples
        -------
        >>> WOQLQuery().woql_and(WOQLQuery().
        ... triple('v:MandatorySubject','v:MandatoryObject', 'v:MandatoryValue'),
        ... WOQLQuery.opt(WOQLQuery().triple('v:OptionalS', 'v:OptionalObject',
        ... 'v:OptionalValue'))
        ... )
        """
        if query and query == "woql:args":
            return ["woql:query"]
        if self._cursor.get("@type"):
            self._wrap_cursor_with_and()
        self._cursor["@type"] = "woql:Optional"
        self._add_sub_query(query)
        return self

    def unique(self, prefix, key_list, uri):
        """Generates an ID for a node as a function of the passed VariableList with a specific prefix (URL base). If the values of the passed variables are the same, the output will be the same

        Parameters
        ----------
        prefix : str
            prefix for the id
        key_list : str
            variable to generate id for
        uri : str
            the variable to hold the id

        Returns
        -------
        WOQLQuery object
            query object that can be chained and/or execute
        """
        if prefix and prefix == "woql:args":
            return ["woql:base", "woql:key_list", "woql:uri"]
        if self._cursor.get("@type"):
            self._wrap_cursor_with_and()
        self._cursor["@type"] = "woql:Unique"
        self._cursor["woql:base"] = self._clean_object(prefix)
        self._cursor["woql:key_list"] = self._vlist(key_list)
        self._cursor["woql:uri"] = self._clean_class(uri)
        return self

    def idgen(self, prefix, input_var_list, output_var):
        """Generates an ID for a node as a function of the passed VariableList with a specific prefix (URL base). If the values of the passed variables are the same, the output will be the same

        Parameters
        ----------
        prefix : str
            prefix for the id
        input_var_list : str or list
            variable to generate id for
        output_var : str
            the variable to hold the id

        Returns
        -------
        WOQLQuery object
            query object that can be chained and/or execute
        """
        if prefix and prefix == "woql:args":
            return ["woql:base", "woql:key_list", "woql:uri"]
        if self._cursor.get("@type"):
            self._wrap_cursor_with_and()
        self._cursor["@type"] = "woql:IDGenerator"
        self._cursor["woql:base"] = self._clean_object(self.iri(prefix))
        self._cursor["woql:key_list"] = self._vlist(input_var_list)
        self._cursor["woql:uri"] = self._clean_class(output_var)
        return self

    def upper(self, left, right):
        if left and left == "woql:args":
            return ["woql:left", "woql:right"]
        if self._cursor.get("@type"):
            self._wrap_cursor_with_and()
        self._cursor["@type"] = "woql:Upper"
        self._cursor["woql:left"] = self._clean_object(left)
        self._cursor["woql:right"] = self._clean_object(right)
        return self

    def lower(self, left, right):
        """Changes a string to lower-case - input is in u, output in l

        Parameters
        ----------
        left : str
            input string
        right : str
            stores output

        Returns
        -------
        WOQLQuery object
            query object that can be chained and/or execute
        """
        if left and left == "woql:args":
            return ["woql:left", "woql:right"]
        if self._cursor.get("@type"):
            self._wrap_cursor_with_and()
        self._cursor["@type"] = "woql:Lower"
        self._cursor["woql:left"] = self._clean_object(left)
        self._cursor["woql:right"] = self._clean_object(right)
        return self

    def pad(self, user_input, pad, length, output):
        """
        Pads out the string input to be exactly len long by appending the pad character pad to form output

        Parameters
        ----------
        user_input : str
            input string
        pad : str
            padding character(s)
        length :  int
            length to pad
        output : str
            stores output

        Returns
        -------
        WOQLQuery object
            query object that can be chained and/or execute
        """
        if user_input and user_input == "woql:args":
            return [
                "woql:pad_string",
                "woql:pad_char",
                "woql:pad_times",
                "woql:pad_result",
            ]
        if self._cursor.get("@type"):
            self._wrap_cursor_with_and()
        self._cursor["@type"] = "woql:Pad"
        self._cursor["woql:pad_string"] = self._clean_object(user_input)
        self._cursor["woql:pad_char"] = self._clean_object(pad)
        self._cursor["woql:pad_times"] = self._clean_object(length, "xsd:integer")
        self._cursor["woql:pad_result"] = self._clean_object(output)
        return self

    def split(self, user_input, glue, output):
        """Splits a variable apart (input) into a list of variables (output) by separating the strings together with separator

        Parameters
        ----------
        user_input : str
            input string or WOQL variable "v:"
        glue : str
            character string to separate string into list
        output : str
            WOQL variable that stores output list

        Returns
        -------
        WOQLQuery object
            query object that can be chained and/or execute
        """
        if user_input and user_input == "woql:args":
            return ["woql:split_string", "woql:split_pattern", "woql:split_list"]
        if self._cursor.get("@type"):
            self._wrap_cursor_with_and()
        self._cursor["@type"] = "woql:Split"
        self._cursor["woql:split_string"] = self._clean_object(user_input)
        self._cursor["woql:split_pattern"] = self._clean_object(glue)
        self._cursor["woql:split_list"] = self._wlist(output)
        return self

    def member(self, member, mem_list):
        """Iterates through a list and returns a value for each member

        Parameters
        ----------
        member : str
            a WOQL variable representing an element of the list
        mem_list : str
            a WOQL list variable

        Returns
        -------
        WOQLQuery object
            query object that can be chained and/or execute
        """
        if member and member == "woql:args":
            return ["woql:member", "woql:member_list"]
        if self._cursor.get("@type"):
            self._wrap_cursor_with_and()
        self._cursor["@type"] = "woql:Member"
        self._cursor["woql:member"] = self._clean_object(member)
        self._cursor["woql:member_list"] = self._wlist(mem_list)
        return self

    def concat(self, concat_list, result):
        """Concatenates the list of variables into a string and saves the result in v

        Parameters
        ----------
        concat_list : list
            list of variables to concatenate
        result : str
            saves the results

        Returns
        -------
        WOQLQuery object
            query object that can be chained and/or execute
        """
        if concat_list and concat_list == "woql:args":
            return ["woql:concat_list", "woql:concatenated"]
        if type(concat_list) is str:
            slist = re.split("(v:)", concat_list)
            nlist = []
            if slist[0]:
                nlist.append(slist[0])
            for idx, item in enumerate(slist):
                if item and item == "v:":
                    slist2 = re.split(r"([^\w_])", slist[idx + 1])
                    x_var = slist2.pop(0)
                    nlist.append("v:" + x_var)
                    rest = "".join(slist2)
                    if rest:
                        nlist.append(rest)
            concat_list = nlist
        if type(concat_list) is list:
            if self._cursor.get("@type"):
                self._wrap_cursor_with_and()
            self._cursor["@type"] = "woql:Concatenate"
            self._cursor["woql:concat_list"] = self._wlist(concat_list)
            self._cursor["woql:concatenated"] = self._clean_object(result)
        return self

    def join(self, user_input, glue, output):
        """
        Joins a list variable together (input) into a string variable (output) by glueing the strings together with glue

        Parameters
        ----------
        user_input : list
            a list of variables
        glue :  str
            jioining character(s)
        output : str
            variable that sotres output

        Returns
        -------
        WOQLQuery object
            query object that can be chained and/or execute
        """
        if user_input and user_input == "woql:args":
            return ["woql:join_list", "woql:join_separator", "woql:join"]
        if self._cursor.get("@type"):
            self._wrap_cursor_with_and()
        self._cursor["@type"] = "woql:Join"
        self._cursor["woql:join_list"] = self._wlist(user_input)
        self._cursor["woql:join_separator"] = self._clean_object(glue)
        self._cursor["woql:join"] = self._clean_object(output)
        return self

    def sum(self, user_input, output):
        """
        Joins a list variable containing numbers together (input) into a single number
        containing the sum.

        Parameters
        ----------
        user_input : list
            a variable containing a list of numbers
        output : str
            a variable that stores the output

        Returns
        -------
        WOQLQuery object
            query object that can be chained and/or execute
        """
        if user_input and user_input == "woql:args":
            return ["woql:sum_list", "woql:sum"]
        if self._cursor.get("@type"):
            self._wrap_cursor_with_and()
        self._cursor["@type"] = "woql:Sum"
        self._cursor["woql:sum_list"] = self._wlist(user_input)
        self._cursor["woql:sum"] = self._clean_object(output)
        return self

    def start(self, start, query=None):
        """Specifies that the start of the query returned

        Parameters
        ----------
        start : int
            index of the frist result got returned
        query : WOQLQuery object, optional

        Returns
        -------
        WOQLQuery object
            query object that can be chained and/or execute
        """
        if start and start == "woql:args":
            return ["woql:start", "woql:query"]
        if self._cursor.get("@type"):
            self._wrap_cursor_with_and()
        self._cursor["@type"] = "woql:Start"
        self._cursor["woql:start"] = self._clean_object(start, "xsd:nonNegativeInteger")
        return self._add_sub_query(query)

    def limit(self, limit, query=None):
        """Specifies that only the first Number of rows will be returned

        Parameters
        ----------
        limit : int
            number of maximum results returned
        query : WOQLQuery object, optional

        Returns
        -------
        WOQLQuery object
            query object that can be chained and/or execute
        """
        if limit and limit == "woql:args":
            return ["woql:limit", "woql:query"]
        if self._cursor.get("@type"):
            self._wrap_cursor_with_and()
        self._cursor["@type"] = "woql:Limit"
        self._cursor["woql:limit"] = self._clean_object(limit, "xsd:nonNegativeInteger")
        return self._add_sub_query(query)

    def re(self, pattern, reg_str, reg_list):
        """Regular Expression Call
        p is a regex pattern (.*) using normal regular expression syntax, the only unusual thing is that special characters have to be escaped twice, s is the string to be matched and m is a list of matches:
        e.g. WOQL.re("(.).*", "hello", ["v:All", "v:Sub"])

        Parameters
        ----------
        pattern : str
            regex pattern
        reg_str : str
            string to be matched
        reg_list : str or list or dict
            store list of matches

        Returns
        -------
        WOQLQuery object
            query object that can be chained and/or execute
        """
        if pattern and pattern == "woql:args":
            return ["woql:pattern", "woql:regexp_string", "woql:regexp_list"]
        if self._cursor.get("@type"):
            self._wrap_cursor_with_and()
        self._cursor["@type"] = "woql:Regexp"
        self._cursor["woql:pattern"] = self._clean_object(pattern)
        self._cursor["woql:regexp_string"] = self._clean_object(reg_str)
        self._cursor["woql:regexp_list"] = self._wlist(reg_list)
        return self

    def length(self, var_list, var_len):
        if var_list and var_list == "woql:args":
            return ["woql:length_list", "woql:length"]
        if self._cursor.get("@type"):
            self._wrap_cursor_with_and()
        self._cursor["@type"] = "woql:Length"
        self._cursor["woql:length_list"] = self._vlist(var_list)
        if type(var_len) is float:
            self._cursor["woql:length"] = self._clean_object(
                var_len, "xsd:nonNegativeInteger"
            )
        elif type(var_len) is str:
            self._cursor["woql:length"] = self._varj(var_len)
        return self

    def woql_not(self, query=None):
        """Creates a logical NOT of the arguments

        Parameters
        ----------
        query : WOQLQuery object, optional

        Returns
        ----------
        WOQLQuery object
            query object that can be chained and/or executed
        """
        if query and query == "woql:args":
            return ["woql:query"]
        if self._cursor.get("@type"):
            self._wrap_cursor_with_and()
        self._cursor["@type"] = "woql:Not"
        return self._add_sub_query(query)

    def immediately(self, query=None):
        """Immediately runs side-effects without backtracking

        Parameters
        ----------
        query : WOQLQuery object, optional

        Returns
        ----------
        WOQLQuery object
            query object that can be chained and/or executed
        """
        if query and query == "woql:args":
            return ["woql:query"]
        if self._cursor.get("@type"):
            self._wrap_cursor_with_and()
        self._cursor["@type"] = "woql:Immediately"
        return self._add_sub_query(query)

    def count(self, countvar, query=None):
        """Counds the number of solutions in the given query

        Parameters
        ----------
        result : A variable or non-negative integer with the count
        query : The query from which to count the number of results

        Returns
        ----------
        WOQLQuery object
           query object that can be chained and/or executed
        """
        if countvar and countvar == "woql:args":
            return ["woql:count", "woql:query"]
        if self._cursor.get("@type"):
            self._wrap_cursor_with_and()
        self._cursor["@type"] = "woql:Count"
        self._cursor["woql:count"] = self._clean_object(countvar)
        return self._add_sub_query(query)

    def cast(self, val, user_type, result):
        """Changes the type of va to type and saves the return in vb

        Parameters
        ----------
        val : str
            original variable
        user_type : str
            type to be changed
        rsult: str
            save the return variable

        Returns
        -------
        WOQLQuery object
            query object that can be chained and/or execute
        """
        if val and val == "woql:args":
            return ["woql:typecast_value", "woql:typecast_type", "woql:typecast_result"]
        if self._cursor.get("@type"):
            self._wrap_cursor_with_and()
        self._cursor["@type"] = "woql:Typecast"
        self._cursor["woql:typecast_value"] = self._clean_object(val)
        self._cursor["woql:typecast_type"] = self._clean_object(user_type)
        self._cursor["woql:typecast_result"] = self._clean_object(result)
        return self

    def type_of(self, value, vtype):
        if value and value == "woql:args":
            return ["woql:value", "woql:type"]
        if not value or not vtype:
            return self._parameter_error("type_of takes two parameters, both values")
        if self._cursor.get("@type"):
            self._wrap_cursor_with_and()
        self._cursor["@type"] = "woql:TypeOf"
        self._cursor["woql:value"] = self._clean_object(value)
        self._cursor["woql:type"] = self._clean_object(vtype)
        return self

    def order_by(self, *args, order="asc"):
        """
        Orders the results by the list of variables including in gvarlist, asc_or_desc is a WOQL.asc or WOQ.desc list of variables

        Parameters
        ----------
        gvarlist : list or dict of WOQLQuery().asc or WOQLQuery().desc objects
        query : WOQLQuery object, optional

        Returns
        -------
        WOQLQuery object
            query object that can be chained and/or execute

        Examples
        -------
        Examples of 3 different usage patterns of order argument
            >>> test1 = WOQLQuery().select("v:Time").using("_commits").woql_and(
            ...        WOQLQuery().order_by("v:Time", order="asc").triple("v:A", "ref:commit_timestamp", "v:Time")
            ... )
            >>> test2 = WOQLQuery().select("v:Time", "v:Message").using("_commits").woql_and(
            ...     WOQLQuery().order_by("v:Time", "v:Message", order={"v:Time": "desc", "v:Message": "asc"}).woql_and(
            ...         WOQLQuery().triple("v:A", "ref:commit_timestamp", "v:Time"),
            ...         WOQLQuery().triple("v:A", "ref:commit_message", "v:Message")
            ...     )
            ... )
            >>> test3 = WOQLQuery().select("v:Time", "v:Message").using("_commits").woql_and(
            ...     WOQLQuery().order_by("v:Time", "v:Message", order=["desc", "asc"]).woql_and(
            ...         WOQLQuery().triple("v:A", "ref:commit_timestamp", "v:Time"),
            ...         WOQLQuery().triple("v:A", "ref:commit_message", "v:Message")
            ...     )
            ... )
        """

        ordered_varlist = list(args)
        if ordered_varlist and ordered_varlist == "woql:args":
            return ["woql:variable_ordering", "woql:query"]
        if self._cursor.get("@type"):
            self._wrap_cursor_with_and()
        self._cursor["@type"] = "woql:OrderBy"
        self._cursor["woql:variable_ordering"] = []

        if not ordered_varlist or len(ordered_varlist) == 0:
            return self._parameter_error(
                "Order by must be passed at least one variable to order the query"
            )

        if type(ordered_varlist[-1]) is dict and hasattr(
            ordered_varlist[-1], "to_dict"
        ):
            embedquery = ordered_varlist.pop()
        else:
            embedquery = False
        # if not isinstance(data["parent"], list):
        if isinstance(order, list):
            if len(args) != len(order):
                return self._parameter_error(
                    "Order array must be same length as variable array"
                )

        for idx, item in enumerate(ordered_varlist):
            if type(item) is str:
                obj = {
                    "@type": "woql:VariableOrdering",
                    "woql:index": self._jlt(idx, "xsd:nonNegativeInteger"),
                }
                if isinstance(order, str):
                    iorder = order
                if isinstance(order, list):
                    iorder = order[idx]
                    if iorder is None:
                        iorder = "asc"
                if isinstance(order, dict):
                    iorder = order.get(item)
                    if iorder is None:
                        iorder = "asc"
                if iorder == "desc":
                    obj["woql:ascending"] = self._jlt(False, "xsd:boolean")
                else:
                    obj["woql:ascending"] = self._jlt(True, "xsd:boolean")
                obj["woql:variable"] = self._varj(item)
                self._cursor["woql:variable_ordering"].append(obj)
            else:
                self._cursor["woql:variable_ordering"].append(ordered_varlist[idx])
        return self._add_sub_query(embedquery)

    def group_by(self, gvarlist, groupedvar, output, groupquery=None):
        """
        Groups the results of groupquery together by the list of variables gvarlist, using the variable groupedvar as a grouping and saves the result into variable output.

        Parameters
        ----------
        gvarlist : list or dict or WOQLQuery object
            list of variables to group
        groupedvar : list or str
            grouping template variable(s)
        output : str, optional
            output variable
        groupquery : dict, optional

        Returns
        -------
        WOQLQuery object
            query object that can be chained and/or execute
        """
        if gvarlist and gvarlist == "woql:args":
            return [
                "woql:group_by",
                "woql:group_template",
                "woql:grouped",
                "woql:query",
            ]
        if self._cursor.get("@type"):
            self._wrap_cursor_with_and()
        self._cursor["@type"] = "woql:GroupBy"
        self._cursor["woql:group_by"] = []
        if type(gvarlist) is str:
            gvarlist = [gvarlist]
        for idx, item in enumerate(gvarlist):
            onevar = self._varj(item)
            onevar["@type"] = "woql:VariableListElement"
            onevar["woql:index"] = self._jlt(idx, "nonNegativeInteger")
            self._cursor["woql:group_by"].append(onevar)
<<<<<<< HEAD
        self._cursor["woql:group_template"] = []
        if type(groupedvar) is str:
            groupedvar = [groupedvar]
        for idx, item in enumerate(groupedvar):
            onevar = self._varj(item)
            onevar["@type"] = "woql:VariableListElement"
            onevar["woql:index"] = self._jlt(idx, "nonNegativeInteger")
            self._cursor["woql:group_template"].append(onevar)
=======
        if type(groupedvar) == str:
            self._cursor["woql:group_template"] = self._varj(groupedvar)
        else:
            self._cursor["woql:group_template"] = []
            for idx, item in enumerate(groupedvar):
                onevar = self._varj(item)
                onevar["@type"] = "woql:VariableListElement"
                onevar["woql:index"] = self._jlt(idx, "nonNegativeInteger")
                self._cursor["woql:group_template"].append(onevar)
>>>>>>> ea935092
        self._cursor["woql:grouped"] = self._varj(output)
        return self._add_sub_query(groupquery)

    def true(self, subject, pattern, obj, path):
        if subject and subject == "woql:args":
            return ["woql:subject", "woql:path_pattern", "woql:object", "woql:path"]
        if self._cursor.get("@type"):
            self._wrap_cursor_with_and()
        self._cursor["@type"] = "woql:Path"
        self._cursor["woql:subject"] = self._clean_subject(subject)
        if type(pattern) == str:
            pattern = self._compile_path_pattern(pattern)
        self._cursor["woql:path_pattern"] = pattern
        self._cursor["woql:object"] = self._clean_object(obj)
        self._cursor["woql:path"] = self._varj(path)
        return self

    def path(self, subject, pattern, obj, path):
        if subject and subject == "woql:args":
            return ["woql:subject", "woql:path_pattern", "woql:object", "woql:path"]
        if self._cursor.get("@type"):
            self._wrap_cursor_with_and()
        self._cursor["@type"] = "woql:Path"
        self._cursor["woql:subject"] = self._clean_subject(subject)
        if type(pattern) is str:
            pattern = self._compile_path_pattern(pattern)
        self._cursor["woql:path_pattern"] = pattern
        self._cursor["woql:object"] = self._clean_object(obj)
        self._cursor["woql:path"] = self._varj(path)
        return self

    def size(self, graph, size):
        if graph and graph == "woql:args":
            return ["woql:resource", "woql:size"]
        if self._cursor.get("@type"):
            self._wrap_cursor_with_and()
        self._cursor["@type"] = "woql:Size"
        self._cursor["woql:resource"] = self._clean_graph(graph)
        self._cursor["woql:size"] = self._varj(size)
        return self

    def triple_count(self, graph, triple_count):
        if graph and graph == "woql:args":
            return ["woql:resource", "woql:triple_count"]
        if self._cursor.get("@type"):
            self._wrap_cursor_with_and()
        self._cursor["@type"] = "woql:TripleCount"
        self._cursor["woql:resource"] = self._clean_graph(graph)
        self._cursor["woql:triple_count"] = self._varj(triple_count)
        return self

    def star(self, graph=None, subj=None, pred=None, obj=None):
        """
        Selects everything as triples in the graph identified by GraphIRI into variables Subj, Pred, Obj - by default they are "v:Subject", "v:Predicate", "v:Object"

        Parameters
        ----------
        GraphIRI : str
            graphIRI
        Subj : str, optional
            target subject
        Pred : str, optional
            target predicate
        Obj : str, optional
            target object

        Returns
        -------
        WOQLQuery object
            query object that can be chained and/or execute
        """
        if subj is None:
            subj = "v:Subject"
        if pred is None:
            pred = "v:Predicate"
        if obj is None:
            obj = "v:Object"
        if graph is None:
            graph = False
        if graph:
            return self.quad(subj, pred, obj, graph)
        else:
            return self.triple(subj, pred, obj)

    def all(self, subj=None, pred=None, obj=None, graph=None):
        return self.star(subj=subj, pred=pred, obj=obj, graph=graph)

    def lib(self):
        # return WOQLLibrary()
        pass

    def abstract(self, graph=None, subj=None):
        """
        Internal Triple-builder functions which allow chaining of partial queries
        """
        return self._add_partial(subj, "terminus:tag", "terminus:abstract", graph)

    def node(self, node, node_type=None):
        """
        Selects nodes with the ID NodeID as the subject of subsequent sub-queries. The second argument PatternType specifies what type of sub-queries are being constructed, options are: triple, quad, update_triple, update_quad, delete_triple, delete_quad

        Parameters
        ----------
        node : str
            node to be selected
        node_type : str
            pattern type, optional (default is triple)

        Returns
        -------
        WOQLQuery object
            query object that can be chained and/or execute
        """
        if node_type == "add_quad":
            node_type = "AddQuad"
        elif node_type == "delete_quad":
            node_type = "DeleteQuad"
        elif node_type == "add_triple":
            node_type = "AddTriple"
        elif node_type == "delete_triple":
            node_type = "DeleteTriple"
        elif node_type == "quad":
            node_type = "Quad"
        elif node_type == "triple":
            node_type = "Triple"
        if ":" not in node_type:
            node_type = "woql:" + node_type
        ctxt = {"subject": node}
        if node_type is not None:
            ctxt["action"] = node_type
        self._set_context(ctxt)
        return self

    def property(self, pro_id, property_type, label=None, description=None):
        """
        Add a property at the current class/document

        A range could be another class/document or an "xsd":"http://www.w3.org/2001/XMLSchema#" type
        like string|integer|datatime|nonNegativeInteger|positiveInteger etc ..
        (you don't need the prefix xsd for specific a type)

        Parameters
        ----------
        pro_id : str
                 property ID
        property_type : str
                        property type (range)

        Returns
        -------
        WOQLQuery object
            query object that can be chained and/or execute
        """
        if label is None and description is None:
            if self._adding_class() is not None:
                part = self._find_last_subject(self._cursor)
                if part:
                    gpart = (
                        part["woql:graph_filter"]
                        if part.get("woql:graph_filter")
                        else part["woql:graph"]
                    )
                else:
                    gpart = None
                if gpart:
                    gpart["@value"]
                nprop = (
                    WOQLQuery()
                    .add_property(pro_id, property_type)
                    .domain(self._adding_class())
                )
                self.woql_and(nprop)
            else:
                self._add_partial(None, pro_id, property_type)
            return self
        else:
            self.property(pro_id, property_type)
            if label:
                self.label(label)
            if description:
                self.description(description)
            return self

    def insert(
        self, insert_id, insert_type, ref_graph=None, label=None, description=None
    ):
        """Inserts a new node of a specified type in a graph

        Parameters
        ----------
        insert_id : str
            ID of the node to be inserted
        insert_type : str
            The rdf type of the node. This should be defined in your schema.
        ref_graph : str, optional
            target graph
        label : str, optional
            label for the insert object
        description : str, optional
            description for the insert object

        Returns
        -------
        WOQLQuery object
            a query object that can be chained and/or execute

        Notes
        --------
        If graph parameter is None then this is a shorthand for calling :meth:`add_triple` with
        rdf:type as predicate: ``.add_triple(subject, 'rdf:type', type).``
        Otherwise :meth:`add_quad` will be called.
        It will yield a json object like follows: ``{'add_triple': ['doc:subject', 'rdf:type', 'scm:type']}``

        Examples
        --------
        >>> update = WOQLQuery().insert("Dog", "scm:Animal").label('Dog')
        >>> qry = WOQLQuery().when(True, update)
        >>> client.update(qry.json(), 'MyDatabaseId')

        See Also
        --------
        add_triple
        add_quad
        """
        if label is None and description is None:
            insert_type = self._clean_type(insert_type, True)
            if ref_graph:
                self.add_quad(insert_id, "type", insert_type, ref_graph)
            else:
                self.add_triple(insert_id, "type", insert_type)
        else:
            self.insert(insert_id, insert_type, ref_graph)
            if label:
                self.label(label)
            if description:
                self.description(description)
        return self

    def insert_data(self, data, ref_graph):
        """Creates a new node of the specified type in a graph, with description and label.

        Parameters
        ----------
        data : dict
            dictionary with id, label, description attributes.
        ref_graph : str
            target graph

        Returns
        -------
        WOQLQuery object
            query object that can be chained and/or execute
        """
        if data.get("type") and data.get("id"):
            data_type = self._clean_type(data["type"], True)
            self.insert(data["id"], data_type, ref_graph)
            if data.get("label"):
                self.label(data["label"])
            if data.get("description"):
                self.description(data["description"])
            for k in data:
                if k not in ["id", "label", "type", "description"]:
                    self.property(k, data[k])
        return self

    def graph(self, g):
        """Used to specify that the rest of the query should use the graph g in calls to add_quad, quad, etc
        Parameters
        ----------
        g : str
            target graph
        Returns
        -------
        WOQLQuery object
            query object that can be chained and/or execute
        """
        return self._set_context({"graph": g})

    def domain(self, d):
        """Specifies the domain of a new property
        Parameters
        ----------
        d : str
            target domain
        Returns
        -------
        WOQLQuery object
            query object that can be chained and/or execute
        """
        d = self._clean_class(d)
        return self._add_partial(None, "rdfs:domain", d)

    def label(self, lab, lang="en"):
        """Depending on context, either adds a label match to a triple/quad or adds a label create to add_quad, add_triple
        The triple/quad that will get created will be for the rdfs:label predicate.
        Parameters
        ----------
        lan : str
            label to add
        lang : str, optional
            language, default is English "en"
        Returns
        -------
        WOQLQuery object
            query object that can be chained and/or execute
        """
        if lab[:2] == "v:":
            d = lab
        else:
            d = {"@value": lab, "@type": "xsd:string", "@language": lang}
        return self._add_partial(None, "rdfs:label", d)

    def description(self, desc, lang="en"):
        """Adds or matches a rdfs:comment field in a query
        Parameters
        ----------
        c : str
            description to be added
        lang : str, optional
            language, default is English "en"
        Returns
        -------
        WOQLQuery object
            query object that can be chained and/or execute
        """
        if desc[:2] == "v:":
            d = desc
        else:
            d = {"@value": desc, "@type": "xsd:string", "@language": lang}
        return self._add_partial(None, "rdfs:comment", d)

    def parent(self, *args):
        """Specifies that a new class should have parents listed in *args - (short hand for (a, rdfs:subClassOf b)

        Parameters
        ----------
        args : list
            parent classes

        Returns
        -------
        WOQLQuery object
            query object that can be chained and/or execute
        """
        for ipl in args:
            pn = self._clean_class(ipl)
            self._add_partial(None, "rdfs:subClassOf", pn)
        return self

    def max(self, m):
        """Sets the maximum cardinality for a property to m

        Parameters
        ----------
        m : int
            maximum cardinality

        Returns
        -------
        WOQLQuery object
            query object that can be chained and/or execute
        """
        self._card(m, "max")
        return self

    def cardinality(self, m):
        """Sets the cardinality of a property to be precisely m

        Parameters
        ----------
        m : int
            cardinality

        Returns
        -------
        WOQLQuery object
            query object that can be chained and/or execute
        """
        self._card(m, "cardinality")
        return self

    def min(self, m):
        """Sets the minimum cardinality for a property to m

        Parameters
        ----------
        m : int
            minimum cardinality

        Returns
        -------
        WOQLQuery object
            query object that can be chained and/or execute
        """
        self._card(m, "min")
        return self

    def _card(self, n, which):
        ctxt = self._triple_builder_context
        s = ctxt.get("subject")
        g = ctxt.get("graph")
        lastsubj = self._find_last_subject(self._cursor)
        if lastsubj is not None and s is None:
            s = lastsubj.get("woql:subject")
        if type(s) is dict:
            s = s.get("woql:node")
        else:
            return
        if lastsubj is not None and g is None:
            gobj = lastsubj.get("woql:graph_filter")
            if gobj is None:
                gobj = lastsubj.get("woql:graph")
            if gobj is not None:
                g = gobj.get("@value")
        newid = s + "_" + which
        self.woql_and(
            WOQLQuery().add_quad(newid, "type", "owl:Restriction", g),
            WOQLQuery().add_quad(newid, "owl:onProperty", s, g),
        )
        if which == "max":
            self.woql_and(
                WOQLQuery().add_quad(
                    newid,
                    "owl:maxCardinality",
                    WOQLQuery().literal(n, "xsd:nonNegativeInteger"),
                    g,
                )
            )
        elif which == "min":
            self.woql_and(
                WOQLQuery().add_quad(
                    newid,
                    "owl:minCardinality",
                    WOQLQuery().literal(n, "xsd:nonNegativeInteger"),
                    g,
                )
            )
        else:
            self.woql_and(
                WOQLQuery().add_quad(
                    newid,
                    "owl:cardinality",
                    WOQLQuery().literal(n, "xsd:nonNegativeInteger"),
                    g,
                )
            )

        od = self._get_object(s, "rdfs:domain")
        if od is not None:
            self.woql_and(WOQLQuery().add_quad(od, "rdfs:subClassOf", newid, g))
        return self

    def _get_object(self, s, p):
        if self._cursor.get("@type") == "woql:And":
            for item in self._cursor["woql:query_list"]:
                subq = item.get("woql:query")
                if self._same_entry(subq.get("woql:subject"), s) and self._same_entry(
                    subq.get("woql:predicate"), p
                ):
                    return subq.get("woql:object")
        return None

    def _same_entry(self, a, b):
        """
        A function to check the given two objects, which can be of different types (str, dict), are equal or not.
        When both the passed objects are dicts, deep comparison is done to check for the equality.

        Parameters
        ----------
        a : str or dict
        b : str or dict

        Returns
        -------
        bool
        """
        if a == b:
            return True
        elif type(a) is dict and type(b) is str:
            return self._string_matches_object(b, a)
        elif type(b) is dict and type(a) is str:
            return self._string_matches_object(a, b)
        elif type(a) is dict and type(b) is dict:
            for k in a:
                if b.get(k) != a.get(k):
                    return False
            for j in b:
                if b.get(j) != a.get(j):
                    return False
            return True

    def _string_matches_object(self, s, obj):
        """
        A function to check if the given string is present in the passed dict or not.

        Parameters
        ----------
        s : str
        obj : dict

        Returns
        -------
        bool
        """
        n = obj.get("woql:node")
        if n is not None:
            return s == n
        v = obj.get("@value")
        if v is not None:
            return s == v
        vn = obj.get("woql:variable_name")
        if vn is not None:
            return s == "v:" + vn
        return False

    def _add_partial(self, s, p, o, g=None):
        ctxt = self._triple_builder_context
        if s is None:
            s = ctxt.get("subject")
        if g is None:
            g = ctxt.get("graph")
        lastsubj = self._find_last_subject(self._cursor)
        if s is None and lastsubj:
            s = lastsubj.get("woql:subject")
        t = ctxt.get("action")
        if t is None:
            t = lastsubj.get("@type")
        if g is None and lastsubj:
            gobj = lastsubj.get("woql:graph_filter")
            if gobj is None:
                gobj = lastsubj.get("woql:graph")
            if gobj is not None:
                g = gobj.get("@value")
        if g is None:
            g = "schema/main"

        if t == "woql:AddTriple":
            self.woql_and(WOQLQuery().add_triple(s, p, o))
        elif t == "woql:DeleteTriple":
            self.woql_and(WOQLQuery().delete_triple(s, p, o))
        elif t == "woql:AddQuad":
            self.woql_and(WOQLQuery().add_quad(s, p, o, g))
        elif t == "woql:DeleteQuad":
            self.woql_and(WOQLQuery().delete_quad(s, p, o, g))
        elif t == "woql:Quad":
            self.woql_and(WOQLQuery().quad(s, p, o, g))
        else:
            self.woql_and(WOQLQuery().triple(s, p, o))
        return self

    def _adding_class(self, string_only=False):
        ac = self._triple_builder_context.get("adding_class")
        if ac and string_only and type(ac) is dict:
            return ac.get("woql:node")
        return ac

    def _set_adding_class(self, c):
        self._triple_builder_context["adding_class"] = c
        return self

    def _set_context(self, ctxt):
        for i in ctxt.keys():
            self._triple_builder_context[i] = ctxt[i]
        return self

    def add_class(self, c, graph=None):
        """Generates a new Class with the given ClassID and writes it to the DB schema

        Parameters
        ----------
        classid : str
            class to be added
        graph : str, optional
            target graph

        Returns
        -------
        WOQLQuery object
            query object that can be chained and/or execute
        """
        if not graph:
            graph = self._graph
        if c:
            c = self._clean_class(c, True)
            self.add_quad(c, "rdf:type", "owl:Class", graph)
            self._set_adding_class(c)
        return self

    def insert_class_data(self, data, ref_graph):
        """Adds a bunch of class data in one go"""
        if data.get("id"):
            self.add_class(data["id"], ref_graph)
            if data.get("label"):
                self.label(data["label"])
            if data.get("description"):
                self.description(data["description"])
            if data.get("parent"):
                if not isinstance(data["parent"], list):
                    data["parent"] = [data["parent"]]
                self.parent(*data["parent"])
            for k in data:
                if k not in ["id", "label", "description", "parent"]:
                    data[k]["domain"] = data["id"]
                    self.insert_property_data(data[k], ref_graph)
        return self

    def insert_doctype_data(self, data, ref_graph):
        if not data.get("parent"):
            data["parent"] = []
        if not isinstance(data["parent"], list):
            data["parent"] = [data["parent"]]
        data["parent"].append("Document")
        return self.insert_class_data(data, ref_graph)

    def insert_property_data(self, data, ref_graph):
        """A function to insert the passed property data

        Parameters
        ----------
        data : str
            class to be deleted
        ref_graph : str
            target graph

        Returns
        -------
        WOQLQuery object
            query object that can be chained and/or execute
        """
        if data.get("id"):
            self.add_property(data["id"], ref_graph)
            if data.get("label"):
                self.label(data["label"])
            if data.get("description"):
                self.description(data["description"])
            if data.get("domain"):
                self.domain(data["domain"])
            if data.get("max"):
                self.max(data["max"])
            if data.get("min"):
                self.min(data["min"])
            if data.get("cardinality"):
                self.cardinality(data["cardinality"])
        return self

    def delete_class(self, classid, graph=None):
        """Deletes the Class with the passed ID form the schema (and all references to it)

        Parameters
        ----------
        classid : str
            class to be deleted
        graph : str, optional
            target graph

        Returns
        -------
        WOQLQuery object
            query object that can be chained and/or execute
        """
        if not graph:
            graph = self._graph
        ap = WOQLQuery()
        if classid:
            classid = ap._clean_class(classid, True)
            ap.woql_and(
                WOQLQuery().delete_quad(classid, "v:Outgoing", "v:Value", graph),
                WOQLQuery().opt().delete_quad("v:Other", "v:Incoming", classid, graph),
            )
            ap._updated()
        return ap

    def add_property(self, p, t, graph=None):
        """Generates a new Property with the given PropertyID and a range of type PropType and writes it to the DB schema

        Parameters
        ----------
        p : str
            property id to be added
        t : str
            type of the proerty
        graph : str, optional
            target graph

        Returns
        -------
        WOQLQuery object
            query object that can be chained and/or execute
        """
        if not graph:
            graph = self._graph
        t = self._clean_type(t, True) if t else "xsd:string"
        if p:
            p = self._clean_path_predicate(p)
            # TODO: cleaning
            if utils.is_data_type(t):
                self.woql_and(
                    WOQLQuery().add_quad(p, "rdf:type", "owl:DatatypeProperty", graph),
                    WOQLQuery().add_quad(p, "rdfs:range", t, graph),
                )
            else:
                self.woql_and(
                    WOQLQuery().add_quad(p, "rdf:type", "owl:ObjectProperty", graph),
                    WOQLQuery().add_quad(p, "rdfs:range", t, graph),
                )
            self._updated()
        return self

    def delete_property(self, p, graph=None):
        """Deletes the property with the passed ID from the schema (and all references to it)

        Parameters
        ----------
        p : str
            property id to be deleted
        graph : str
            target graph ,optional

        Returns
        -------
        WOQLQuery object
            query object that can be chained and/or execute
        """
        if not graph:
            graph = self._graph
        ap = WOQLQuery()
        if p:
            p = ap._clean_path_predicate(p)
            ap.woql_and(
                WOQLQuery().delete_quad(p, "v:All", "v:Al2", graph),
                WOQLQuery().delete_quad("v:Al3", "v:Al4", p, graph),
            )
            ap._updated()
        return ap

    def box_classes(self, classes, excepts, prefix=None, graph=None):
        if not graph:
            graph = self._graph
        if not prefix:
            prefix = "scm:"
        subs = []
        for i in classes.keys():
            subs.append(WOQLQuery().sub(classes[i], "v:Cid"))
        nsubs = []
        for i in excepts.keys():
            nsubs.append(WOQLQuery().woql_not().sub(excepts[i], "v:Cid"))
        idgens = [
            WOQLQuery().re("#(.)(.*)", "v:Cid", ["v:AllB", "v:FirstB", "v:RestB"]),
            WOQLQuery().lower("v:FirstB", "v:Lower"),
            WOQLQuery().concat(["v:Lower", "v:RestB"], "v:Propname"),
            WOQLQuery().concat(["Scoped", "v:FirstB", "v:RestB"], "v:Cname"),
            WOQLQuery().idgen(prefix, ["v:Cname"], "v:ClassID"),
            WOQLQuery().idgen(prefix, ["v:Propname"], "v:PropID"),
        ]
        woql_filter = WOQLQuery().woql_and(
            WOQLQuery().quad("v:Cid", "rdf:type", "owl:Class", graph),
            WOQLQuery().woql_not().node("v:Cid").abstract(graph),
            WOQLQuery().woql_and(*idgens),
            WOQLQuery().quad("v:Cid", "label", "v:Label", graph),
            WOQLQuery().concat("Box Class generated for class v:Cid", "v:CDesc"),
            WOQLQuery().concat(
                "Box Property generated to link box v:ClassID to class v:Cid", "v:PDesc"
            ),
        )
        if subs:
            if len(subs) == 1:
                woql_filter.woql_and(subs[0])
            else:
                woql_filter.woql_and(WOQLQuery().woql_or(*subs))
        if nsubs:
            woql_filter.woql_and(WOQLQuery().woql_and(*nsubs))
        cls = (
            WOQLQuery(graph=graph)
            .add_class("v:ClassID")
            .label("v:Label")
            .description("v:CDesc")
        )
        prop = (
            WOQLQuery(graph=graph)
            .add_property("v:PropID", "v:Cid")
            .label("v:Label")
            .description("v:PDesc")
            .domain("v:ClassID")
        )
        nq = WOQLQuery().when(woql_filter).woql_and(cls, prop)
        return nq._updated()

    def generate_choice_list(
        self,
        cls=None,
        clslabel=None,
        clsdesc=None,
        choices=None,
        graph=None,
        parent=None,
    ):
        if not graph:
            graph = self._graph
        clist = []
        if ":" not in cls:
            listid = "_:" + cls
        else:
            listid = "_:" + cls.split(":")[1]
        lastid = listid
        wq = WOQLQuery().add_class(cls, graph).label(clslabel)
        if clsdesc:
            wq.description(clsdesc)
        if parent:
            wq.parent(parent)
        confs = [wq]
        for i in choices:
            if not choices[i]:
                continue
            if type(choices[i]) is list:
                chid = choices[i][0]
                clab = choices[i][1]
                desc = choices[i][2] if len(choices[i]) >= 3 else False
            else:
                chid = choices[i]
                clab = utils.label_from_url(chid)
                desc = False
            cq = WOQLQuery().insert(chid, cls, graph).label(clab)
            if desc:
                cq.description(desc)
            confs.append(cq)
            if i < len(choices) - 1:
                nextid = listid + "_" + i
            else:
                nextid = "rdf:nil"
            clist.append(WOQLQuery().add_quad(lastid, "rdf:first", chid, graph))
            clist.append(WOQLQuery().add_quad(lastid, "rdf:rest", nextid, graph))
            lastid = nextid
        oneof = WOQLQuery().woql_and(
            WOQLQuery().add_quad(cls, "owl:oneOf", listid, graph), *clist
        )
        return WOQLQuery().woql_and(*confs, oneof)

    def libs(self, libs, parent, graph, prefix):
        bits = []
        if "xdd" in libs:
            bits.append(self._load_xdd(graph))
            if "box" in libs:
                bits.append(self._load_xdd_boxes(parent, graph, prefix))
                bits.append(self._load_xsd_boxes(parent, graph, prefix))
        elif "box" in libs:
            bits.append(self._load_xsd_boxes(parent, graph, prefix))
        if len(bits) > 1:
            return WOQLQuery().woql_and(*bits)
        return bits[0]

    def _load_xdd(self, graph=None):
        """
        A function to generate a query for all of the xdd datatypes.

        Parameters
        ----------
        graph : str, optional
            Graph

        Returns
        -------
        WOQLQuery object
            a query object that can be chained and/or execute
        """
        if not graph:
            graph = self._graph
        return WOQLQuery().woql_and(
            # geographic datatypes
            self.add_datatype(
                "xdd:coordinate",
                "Coordinate",
                "A latitude / longitude pair making up a coordinate, encoded as: [lat,long]",
                graph,
            ),
            self.add_datatype(
                "xdd:coordinatePolygon",
                "Coordinate Polygon",
                "A JSON list of [[lat,long]] coordinates forming a closed polygon.",
                graph,
            ),
            self.add_datatype(
                "xdd:coordinatePolyline",
                "Coordinate Polyline",
                "A JSON list of [[lat,long]] coordinates.",
                graph,
            ),
            # uncertainty range datatypes
            self.add_datatype(
                "xdd:dateRange",
                "Date Range",
                "A date (YYYY-MM-DD) or an uncertain date range [YYYY-MM-DD1,YYYY-MM-DD2]. "
                + "Enables uncertainty to be encoded directly in the data",
                graph,
            ),
            self.add_datatype(
                "xdd:decimalRange",
                "Decimal Range",
                "Either a decimal value (e.g. 23.34) or an uncertain range of decimal values "
                + "(e.g.[23.4, 4.143]. Enables uncertainty to be encoded directly in the data",
                graph,
            ),
            self.add_datatype(
                "xdd:integerRange",
                "Integer Range",
                "Either an integer (e.g. 30) or an uncertain range of integers [28,30]. "
                + "Enables uncertainty to be encoded directly in the data",
                graph,
            ),
            self.add_datatype(
                "xdd:gYearRange",
                "Year Range",
                "A year (e.g. 1999) or an uncertain range of years: (e.g. [1999,2001])."
                + "Enables uncertainty to be encoded directly in the data",
                graph,
            ),
            # string refinement datatypes
            self.add_datatype("xdd:email", "Email", "A valid email address", graph),
            self.add_datatype("xdd:html", "HTML", "A string with embedded HTML", graph),
            self.add_datatype("xdd:json", "JSON", "A JSON encoded string", graph),
            self.add_datatype("xdd:url", "URL", "A valid http(s) URL", graph),
        )

    def add_datatype(self, d_id, label, descr, graph=None):
        """
        A utility function for creating a datatype in woql.

        Parameters
        ----------
        d_id : str
            the datatype id
        label : str
            label for the datatype
        descr : str
            description for the datatype
        graph : str, optional
            Graph

        Returns
        -------
        WOQLQuery object
            a query object that can be chained and/or execute
        """
        if not graph:
            graph = self._graph
        dt = WOQLQuery().insert(d_id, "rdfs:Datatype", graph).label(label)
        if descr:
            dt.description(descr)
        return dt

    def _load_xsd_boxes(self, parent, graph, prefix):
        """
        A function to load box classes for all of the useful xsd classes.
        The format is to generate the box classes for xsd:anyGivenType as:
         class(prefix:AnyGivenType) -> property(prefix:anyGivenType) -> datatype(xsd:anyGivenType)

        Parameters
        ----------
        parent : str, optional
            the parent class of the box_class
        graph : str, optional
            Graph
        prefix : str, optional
            prefix for the box_class_id

        Returns
        -------
        WOQLQuery object
            query object that can be chained and/or execute
        """
        return WOQLQuery().woql_and(
            self.box_datatype(
                "xsd:anySimpleType",
                "Any Simple Type",
                "Any basic data type such as string or integer. An xsd:anySimpleType value.",
                parent,
                graph,
                prefix,
            ),
            self.box_datatype(
                "xsd:string",
                "String",
                "Any text or sequence of characters",
                parent,
                graph,
                prefix,
            ),
            self.box_datatype(
                "xsd:boolean",
                "Boolean",
                "A true or false value. An xsd:boolean value.",
                parent,
                graph,
                prefix,
            ),
            self.box_datatype(
                "xsd:decimal",
                "Decimal",
                "A decimal number. An xsd:decimal value.",
                parent,
                graph,
                prefix,
            ),
            self.box_datatype(
                "xsd:double",
                "Double",
                "A double-precision decimal number. An xsd:double value.",
                parent,
                graph,
                prefix,
            ),
            self.box_datatype(
                "xsd:float",
                "Float",
                "A floating-point number. An xsd:float value.",
                parent,
                graph,
                prefix,
            ),
            self.box_datatype(
                "xsd:time",
                "Time",
                "A time. An xsd:time value. hh:mm:ss.ssss",
                parent,
                graph,
                prefix,
            ),
            self.box_datatype(
                "xsd:date",
                "Date",
                "A date. An xsd:date value. YYYY-MM-DD",
                parent,
                graph,
                prefix,
            ),
            self.box_datatype(
                "xsd:dateTime",
                "Date Time",
                "A date and time. An xsd:dateTime value.",
                parent,
                graph,
                prefix,
            ),
            self.box_datatype(
                "xsd:dateTimeStamp",
                "Date-Time Stamp",
                "An xsd:dateTimeStamp value.",
                parent,
                graph,
                prefix,
            ),
            self.box_datatype(
                "xsd:gYear",
                "Year",
                " A particular 4 digit year YYYY - negative years are BCE.",
                parent,
                graph,
                prefix,
            ),
            self.box_datatype(
                "xsd:gMonth",
                "Month",
                "A particular month. An xsd:gMonth value. --MM",
                parent,
                graph,
                prefix,
            ),
            self.box_datatype(
                "xsd:gDay",
                "Day",
                "A particular day. An xsd:gDay value. ---DD",
                parent,
                graph,
                prefix,
            ),
            self.box_datatype(
                "xsd:gYearMonth",
                "Year / Month",
                "A year and a month. An xsd:gYearMonth value.",
                parent,
                graph,
                prefix,
            ),
            self.box_datatype(
                "xsd:gMonthDay",
                "Month / Day",
                "A month and a day. An xsd:gMonthDay value.",
                parent,
                graph,
                prefix,
            ),
            self.box_datatype(
                "xsd:duration",
                "Duration",
                "A period of time. An xsd:duration value.",
                parent,
                graph,
                prefix,
            ),
            self.box_datatype(
                "xsd:yearMonthDuration",
                "Year / Month Duration",
                "A duration measured in years and months. An xsd:yearMonthDuration value.",
                parent,
                graph,
                prefix,
            ),
            self.box_datatype(
                "xsd:dayTimeDuration",
                "Day / Time Duration",
                "A duration measured in days and time. An xsd:dayTimeDuration value.",
                parent,
                graph,
                prefix,
            ),
            self.box_datatype(
                "xsd:byte", "Byte", "An xsd:byte value.", parent, graph, prefix
            ),
            self.box_datatype(
                "xsd:short", "Short", "An xsd:short value.", parent, graph, prefix
            ),
            self.box_datatype(
                "xsd:integer",
                "Integer",
                "A simple number. An xsd:integer value.",
                parent,
                graph,
                prefix,
            ),
            self.box_datatype(
                "xsd:long", "Long", "An xsd:long value.", parent, graph, prefix
            ),
            self.box_datatype(
                "xsd:unsignedByte",
                "Unsigned Byte",
                "An xsd:unsignedByte value.",
                parent,
                graph,
                prefix,
            ),
            self.box_datatype(
                "xsd:unsignedInt",
                "Unsigned Integer",
                "An xsd:unsignedInt value.",
                parent,
                graph,
                prefix,
            ),
            self.box_datatype(
                "xsd:unsignedLong",
                "Unsigned Long Integer",
                "An xsd:unsignedLong value.",
                parent,
                graph,
                prefix,
            ),
            self.box_datatype(
                "xsd:positiveInteger",
                "Positive Integer",
                "A simple number greater than 0. An xsd:positiveInteger value.",
                parent,
                graph,
                prefix,
            ),
            self.box_datatype(
                "xsd:nonNegativeInteger",
                "Non-Negative Integer",
                "A simple number that can't be less than 0. An xsd:nonNegativeInteger value.",
                parent,
                graph,
                prefix,
            ),
            self.box_datatype(
                "xsd:negativeInteger",
                "Negative Integer",
                "A negative integer. An xsd:negativeInteger value.",
                parent,
                graph,
                prefix,
            ),
            self.box_datatype(
                "xsd:nonPositiveInteger",
                "Non-Positive Integer",
                "A number less than or equal to zero. An xsd:nonPositiveInteger value.",
                parent,
                graph,
                prefix,
            ),
            self.box_datatype(
                "xsd:base64Binary",
                "Base 64 Binary",
                "An xsd:base64Binary value.",
                parent,
                graph,
                prefix,
            ),
            self.box_datatype(
                "xsd:anyURI",
                "Any URI",
                "Any URl. An xsd:anyURI value.",
                parent,
                graph,
                prefix,
            ),
            self.box_datatype(
                "xsd:language",
                "Language",
                "A natural language identifier as defined by by [RFC 3066] . An xsd:language value.",
                parent,
                graph,
                prefix,
            ),
            self.box_datatype(
                "xsd:normalizedString",
                "Normalized String",
                "An xsd:normalizedString value.",
                parent,
                graph,
                prefix,
            ),
            self.box_datatype(
                "xsd:token", "Token", "An xsd:token value.", parent, graph, prefix
            ),
            self.box_datatype(
                "xsd:NMTOKEN", "NMTOKEN", "An xsd:NMTOKEN value.", parent, graph, prefix
            ),
            self.box_datatype(
                "xsd:Name", "Name", "An xsd:Name value.", parent, graph, prefix
            ),
            self.box_datatype(
                "xsd:NCName", "NCName", "An xsd:NCName value.", parent, graph, prefix
            ),
            self.box_datatype(
                "xsd:NOTATION",
                "NOTATION",
                "An xsd:NOTATION value.",
                parent,
                graph,
                prefix,
            ),
            self.box_datatype(
                "xsd:QName", "QName", "An xsd:QName value.", parent, graph, prefix
            ),
            self.box_datatype(
                "xsd:ID", "ID", "An xsd:ID value.", parent, graph, prefix
            ),
            self.box_datatype(
                "xsd:IDREF", "IDREF", "An xsd:IDREF value.", parent, graph, prefix
            ),
            self.box_datatype(
                "xsd:ENTITY", "ENTITY", "An xsd:ENTITY value.", parent, graph, prefix
            ),
        )

    def _load_xdd_boxes(self, parent, graph, prefix):
        """ A function to generate a query to create box classes for all of the xdd datatypes.
        The format is to generate the box classes for xdd:anyGivenType as:
         class(prefix:AnyGivenType) -> property(prefix:anyGivenType) -> datatype(xdd:anyGivenType)

        Parameters
        ----------
        parent : str, optional
            the parent class of the box_class
        graph : str, optional
            Graph
        prefix : str, optional
            prefix for the box_class_id

        Returns
        -------
        WOQLQuery object
            query object that can be chained and/or execute
        """
        return WOQLQuery().woql_and(
            self.box_datatype(
                "xdd:coordinate",
                "Coordinate",
                "A particular location on the surface of the earth, defined by latitude and longitude . An xdd:coordinate value.",
                parent,
                graph,
                prefix,
            ),
            self.box_datatype(
                "xdd:coordinatePolygon",
                "Geographic Area",
                "A shape on a map which defines an area. within the defined set of coordinates   An xdd:coordinatePolygon value.",
                parent,
                graph,
                prefix,
            ),
            self.box_datatype(
                "xdd:coordinatePolyline",
                "Coordinate Path",
                "A set of coordinates forming a line on a map, representing a route. An xdd:coordinatePolyline value.",
                parent,
                graph,
                prefix,
            ),
            self.box_datatype("xdd:url", "URL", "A valid url.", parent, graph, prefix),
            self.box_datatype(
                "xdd:email", "Email", "A valid email address.", parent, graph, prefix
            ),
            self.box_datatype(
                "xdd:html", "HTML", "A safe HTML string", parent, graph, prefix
            ),
            self.box_datatype("xdd:json", "JSON", "A JSON Encoded String"),
            self.box_datatype(
                "xdd:gYearRange",
                "Year",
                "A 4-digit year, YYYY, or if uncertain, a range of years. An xdd:gYearRange value.",
                parent,
                graph,
                prefix,
            ),
            self.box_datatype(
                "xdd:integerRange",
                "Integer",
                "A simple number or range of numbers. An xdd:integerRange value.",
                parent,
                graph,
                prefix,
            ),
            self.box_datatype(
                "xdd:decimalRange",
                "Decimal Number",
                "A decimal value or, if uncertain, a range of decimal values. An xdd:decimalRange value.",
                parent,
                graph,
                prefix,
            ),
            self.box_datatype(
                "xdd:dateRange",
                "Date Range",
                "A date or a range of dates YYYY-MM-DD",
                parent,
                graph,
                prefix,
            ),
        )

    def box_datatype(
        self,
        datatype=None,
        label=None,
        descr=None,
        parent=None,
        graph=None,
        prefix=None,
    ):
        """A utility function for boxing a datatype in woql.
        The format is (predicate) prefix:datatype (domain) prefix:Datatype (range) xsd:datatype.

        Parameters
        ----------
        datatype : str, optional
            the datatype
        label : str, optional
            label for the data type
        descr : str, optional
            description for the datatype
        parent : str, optional
            the parent class of the box_class
        graph : str, optional
            Graph
        prefix : str, optional
            prefix for the box_class_id

        Returns
        -------
        WOQLQuery object
            query object that can be chained and/or execute
        """

        if not graph:
            graph = self._graph
        prefix = prefix if prefix else "scm:"
        ext = datatype.split(":")[1]
        box_class_id = prefix + ext[0].upper() + ext[1:]
        box_prop_id = prefix + ext[0].lower() + ext[1:]
        box_class = self.add_class(box_class_id, graph).label(label)
        box_class.description("Boxed Class for " + datatype)
        if parent:
            box_class.parent(parent)
        box_prop = (
            self.add_property(box_prop_id, datatype, graph)
            .label(label)
            .domain(box_class_id)
        )
        if descr:
            box_prop.description(descr)
        return WOQLQuery().woql_and(box_class, box_prop)

    def doctype(self, user_type, graph=None, label=None, description=None):
        """Creates a new document class in the schema - equivalent to: add_quad(type, "rdf:type", "owl:Class", graph), add_quad(type, subclassof, tcs:Document, graph)

        Parameters
        ----------
        user_type : str
            type of the document
        graph : str, optional
            target graph
        label : str, optional
            label for the doctype
        description : str, optional
            description for the doctype

        Returns
        -------
        WOQLQuery object
            query object that can be chained and/or execute
        """
        if label is None and description is None:
            return WOQLQuery().add_class(user_type, graph).parent("Document")

        result_obj = WOQLQuery().doctype(user_type, graph)
        if isinstance(label, str) and label:
            result_obj = result_obj.label(label)
        if isinstance(description, str) and description:
            result_obj = result_obj.description(description)
        return result_obj

    def vars(self, *args):
        """Generate variables to be used in WOQLQueries
        Parameters
        ----------
        args
            string arguments
        Returns
        -------
        tuple/string
            args prefixed with "v:"
        """
        vars_tuple = tuple(f"v:{arg}" for arg in args)
        if len(vars_tuple) == 1:
            vars_tuple = vars_tuple[0]
        return vars_tuple<|MERGE_RESOLUTION|>--- conflicted
+++ resolved
@@ -2439,7 +2439,7 @@
             onevar["@type"] = "woql:VariableListElement"
             onevar["woql:index"] = self._jlt(idx, "nonNegativeInteger")
             self._cursor["woql:group_by"].append(onevar)
-<<<<<<< HEAD
+
         self._cursor["woql:group_template"] = []
         if type(groupedvar) is str:
             groupedvar = [groupedvar]
@@ -2448,7 +2448,7 @@
             onevar["@type"] = "woql:VariableListElement"
             onevar["woql:index"] = self._jlt(idx, "nonNegativeInteger")
             self._cursor["woql:group_template"].append(onevar)
-=======
+
         if type(groupedvar) == str:
             self._cursor["woql:group_template"] = self._varj(groupedvar)
         else:
@@ -2458,7 +2458,7 @@
                 onevar["@type"] = "woql:VariableListElement"
                 onevar["woql:index"] = self._jlt(idx, "nonNegativeInteger")
                 self._cursor["woql:group_template"].append(onevar)
->>>>>>> ea935092
+
         self._cursor["woql:grouped"] = self._varj(output)
         return self._add_sub_query(groupquery)
 
