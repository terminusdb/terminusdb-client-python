--- conflicted
+++ resolved
@@ -1303,24 +1303,12 @@
         """
         if not self._triple_builder:
             self._create_triple_builder()
-<<<<<<< HEAD
         if self._adding_class:
             part = self._find_last_subject(self._cursor)
             g = False
             if part:
                 gpart = part["woql:graph_filter"] if part.get("woql:graph_filter") else part["woql:graph"]
             if gpart:
-=======
-        if self.adding_class is not None:
-            part = self._find_last_subject(self._cursor)
-            g = False
-            if part is not None:
-                if part["woql:graph_filter"] is not None:
-                    gpart = part["woql:graph"]
-                else:
-                    gpart = part["woql:graph_filter"]
-            if gpart is not None:
->>>>>>> 5f427515
                 g = gpart["@value"]
             nq = WOQLQuery().add_property(pro_id, property_type, g).domain(self._adding_class)
             combine = self.WOQLQuery().json(self._query)
@@ -1364,24 +1352,14 @@
         self._triple_builder._add_po("rdfs:domain", d)
         return self
 
-<<<<<<< HEAD
     def label(self, lan, lang="en"):
         if not self._triple_builder:
-=======
-    def label(self, lan, lang=None):
-        if self._triple_builder is None:
->>>>>>> 5f427515
             self._create_triple_builder()
         self._triple_builder.label(lan, lang)
         return self
 
-<<<<<<< HEAD
     def description(self, c, lang="en"):
         if not self._triple_builder:
-=======
-    def description(self, c, lang=None):
-        if self._triple_builder is None:
->>>>>>> 5f427515
             self._create_triple_builder()
         self._triple_builder.description(c, lang)
         return self
@@ -1507,24 +1485,12 @@
             ap._updated()
         return ap
 
-<<<<<<< HEAD
     def add_property(self, p, t, graph=None):
         if not graph:
             graph = self._graph
         ap = WOQLQuery()
         t = ap._clean_type(t, True) if t else "xsd:string"
         if p:
-=======
-    def add_property(self, p=None, t=None, graph=None):
-        if graph is None:
-            graph = self.graph
-        ap = WOQLQuery
-        if t is not None:
-            t = "xsd:string"
-        else:
-            t = ap._clean_type(t, True)
-        if p is not None:
->>>>>>> 5f427515
             p = ap._clean_path_predicate(p)
             # TODO: cleaning
             if utils.is_data_type(t):
@@ -2151,11 +2117,7 @@
         else:
             self._subject = False
         self._query = query
-<<<<<<< HEAD
         self._graph = g
-=======
-        self.g = g
->>>>>>> 5f427515
 
 
     def label(self, lab, lang="en"):
