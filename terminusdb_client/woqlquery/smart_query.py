--- conflicted
+++ resolved
@@ -1,10 +1,6 @@
-<<<<<<< HEAD
+from datetime import datetime
 from typing import Union, List, Dict
-=======
-from datetime import datetime
-from typing import Union, List
 from urllib.parse import quote
->>>>>>> 7bc80299
 from .woql_query import WOQLQuery
 from .woql_library import WOQLLib
 from ..woqlclient import WOQLClient
