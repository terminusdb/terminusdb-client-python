--- conflicted
+++ resolved
@@ -1,8 +1,4 @@
-<<<<<<< HEAD
-from .client import Client  # noqa
-=======
-from .woqlclient import Patch, WOQLClient  # noqa
->>>>>>> 5cef21cb
+from .client import Patch, Client  # noqa
 from .woqldataframe import woqlDataframe as WOQLDataFrame  # noqa
 from .woqlquery import WOQLQuery  # noqa
 from .woqlschema import *  # noqa
