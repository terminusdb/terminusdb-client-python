# from .errorMessage import ErrorMessage
import warnings
from base64 import b64encode

import requests
import terminusdb_client.woql_utils as utils
from urllib3.exceptions import InsecureRequestWarning

from .api_endpoint_const import APIEndpointConst
from .errors import APIError


def _verify_check(url, insecure=False):
    if url[:17] == "https://127.0.0.1" or url[:7] == "http://" or insecure:
        return False
    else:
        return True


class DispatchRequest:
    def __init__(self):
        pass

    @staticmethod
    def __get_call(url, headers, payload, insecure=False):
        url = utils.add_params_to_url(url, payload)
        if not _verify_check(url, insecure):
            warnings.simplefilter("ignore", InsecureRequestWarning)
        result = requests.get(url, headers=headers, verify=_verify_check(url, insecure))
        warnings.resetwarnings()
        return result

    @staticmethod
    def __post_call(url, headers, payload, file_dict=None, insecure=False):
        if not _verify_check(url, insecure):
            warnings.simplefilter("ignore", InsecureRequestWarning)
        if file_dict:
            result = requests.post(
                url,
                json=payload,
                headers=headers,
                files=file_dict,
                verify=_verify_check(url, insecure),
            )
            # Close the files although request should do this :(
            for key in file_dict:
                (_, stream, _) = file_dict[key]
                if type(stream) != str:
                    stream.close()
        else:
            headers["content-type"] = "application/json"
            result = requests.post(
                url, json=payload, headers=headers, verify=_verify_check(url, insecure)
            )
        warnings.resetwarnings()
        return result

    @staticmethod
<<<<<<< HEAD
    def __put_call(url, headers, payload, file_dict=None, cert=None):
        if not _verify_check(url):
            warnings.simplefilter("ignore", InsecureRequestWarning)
        if file_dict:
            result = requests.post(
                url,
                json=payload,
                headers=headers,
                files=file_dict,
                verify=_verify_check(url),
            )
            # Close the files although request should do this :(
            for key in file_dict:
                (_, stream, _) = file_dict[key]
                if type(stream) != str:
                    stream.close()
        else:
            headers["content-type"] = "application/json"
            result = requests.put(
                url, json=payload, headers=headers, verify=_verify_check(url)
            )
        warnings.resetwarnings()
        return result

    @staticmethod
    def __delete_call(url, headers, payload, cert=None):
=======
    def __delete_call(url, headers, payload, insecure=False):
>>>>>>> 7fec96da
        url = utils.add_params_to_url(url, payload)
        if not _verify_check(url, insecure):
            warnings.simplefilter("ignore", InsecureRequestWarning)
        result = requests.delete(url, headers=headers, verify=_verify_check(url, insecure))
        warnings.resetwarnings()
        return result

    @staticmethod
    def __autorization_header(basic_auth=None, remote_auth=None):
        headers = {}

        # if (payload and ('terminus:user_key' in  payload)):
        # utils.encodeURIComponent(payload['terminus:user_key'])}
        if basic_auth:
            headers["Authorization"] = "Basic %s" % b64encode(
                (basic_auth).encode("utf-8")
            ).decode("utf-8")
        if remote_auth and remote_auth["type"] == "jwt":
            headers["Authorization-Remote"] = "Bearer %s" % remote_auth["key"]
        elif remote_auth and remote_auth["type"] == "basic":
            rauthstr = remote_auth["user"] + ":" + remote_auth["key"]
            headers["Authorization-Remote"] = "Basic %s" % b64encode(
                (rauthstr).encode("utf-8")
            ).decode("utf-8")
        return headers

    # url, action, payload, basic_auth, jwt=null

    @classmethod
    def send_request_by_action(
        cls,
        url,
        action,
        payload=None,
        basic_auth=None,
        remote_auth=None,
        file_dict=None,
        insecure=False,
    ):

        # payload default as empty dict is against PEP
        # print("Sending to URL____________", url)
        # print("Send Request By Action_____________", action)
        if payload is None:
            payload = {}

        try:
            request_response = None
            headers = cls.__autorization_header(basic_auth, remote_auth)

            if action in [
                APIEndpointConst.GET_TRIPLES,
                APIEndpointConst.CONNECT,
                APIEndpointConst.CLASS_FRAME,
            ]:
                request_response = cls.__get_call(url, headers, payload, insecure=insecure)

            elif action in [
                APIEndpointConst.DELETE_DATABASE,
                APIEndpointConst.DELETE_GRAPH,
            ]:
                request_response = cls.__delete_call(url, headers, payload, insecure=insecure)

            elif action in [
                APIEndpointConst.WOQL_QUERY,
                APIEndpointConst.CREATE_DATABASE,
                APIEndpointConst.UPDATE_TRIPLES,
                APIEndpointConst.CREATE_GRAPH,
                APIEndpointConst.FETCH,
                APIEndpointConst.PULL,
                APIEndpointConst.PUSH,
                APIEndpointConst.REBASE,
                APIEndpointConst.BRANCH,
                APIEndpointConst.CLONE,
            ]:
                request_response = cls.__post_call(url, headers, payload, file_dict, insecure=insecure)

            elif action in [
                APIEndpointConst.INSERT_TRIPLES,
            ]:
                request_response = cls.__put_call(url, headers, payload, file_dict)


            if request_response.status_code == 200:
                # print("hellow ")
                return request_response.json()  # if not a json not it raises an error
            else:
                # Raise an exception if a request is unsuccessful
                message = "Api Error"

                if type(request_response.text) is str:
                    message = request_response.text

                raise (
                    APIError(
                        message,
                        url,
                        request_response.json(),
                        request_response.status_code,
                    )
                )

        # to be reviewed
        # the server in the response return always content-type application/json
        except ValueError:
            # if the response type is not a json
            return request_response

        """
        except Exception as err:
            print(type(err))
            print(err.args)

        except requests.exceptions.RequestException as err:
            print ("Request Error",err)
        except requests.exceptions.HTTPError as err:
            print ("Http Error:",err)
        except requests.exceptions.ConnectionError as err:
            print ("Error Connecting:",err)
        except requests.exceptions.Timeout as err:
            print ("Timeout Error:",err)
        """<|MERGE_RESOLUTION|>--- conflicted
+++ resolved
@@ -56,7 +56,6 @@
         return result
 
     @staticmethod
-<<<<<<< HEAD
     def __put_call(url, headers, payload, file_dict=None, cert=None):
         if not _verify_check(url):
             warnings.simplefilter("ignore", InsecureRequestWarning)
@@ -82,10 +81,7 @@
         return result
 
     @staticmethod
-    def __delete_call(url, headers, payload, cert=None):
-=======
     def __delete_call(url, headers, payload, insecure=False):
->>>>>>> 7fec96da
         url = utils.add_params_to_url(url, payload)
         if not _verify_check(url, insecure):
             warnings.simplefilter("ignore", InsecureRequestWarning)
