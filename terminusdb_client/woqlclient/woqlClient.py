--- conflicted
+++ resolved
@@ -275,21 +275,13 @@
                 file_dict[name] = (name, stream, "text/plain")
             file_dict["query"] = (
                 None,
-<<<<<<< HEAD
-                woql_query.to_json(),
-=======
                 json.dumps(woql_query, sort_keys=True),
->>>>>>> f12702f5
                 "application/json",
             )
             payload = None
         else:
             file_dict = None
-<<<<<<< HEAD
-            query_obj["query"] = woql_query.to_json()
-=======
             query_obj["query"] = json.dumps(woql_query, sort_keys=True)
->>>>>>> f12702f5
             payload = query_obj
 
         return self.dispatch(
