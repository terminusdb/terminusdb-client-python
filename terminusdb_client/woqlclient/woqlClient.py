--- conflicted
+++ resolved
@@ -64,9 +64,9 @@
         if key:
             self.conConfig.set_basic_auth(key, user)
         return self.conConfig.basic_auth
-    
+
     def remote_auth(self, auth_info = None):
-        if( type(auth_info) == dict ): 
+        if( type(auth_info) == dict ):
             self.conConfig.set_remote_auth(auth_info)
         return self.conConfig.remote_auth
 
@@ -107,10 +107,9 @@
     def uid(self, ignore_jwt=True):
         return self.conConfig.user(ignore_jwt)
 
-<<<<<<< HEAD
-=======
-    """
-    Parameters
+    def resource(self, ttype, val = None):
+        """
+        Parameters
         ----------
         key        str option key
         user
@@ -120,30 +119,27 @@
         db: set cursor to this db
         repo: set cursor to this repo
         branch: set branch to this id
-    """
-
-    def resource(self, ttype, val = None):
+        """
         base = self.account() + "/" + self.db() + "/"
-        if type == "db": 
+        if type == "db":
             return base
         elif type == 'meta':
             return base + "_meta"
         base = base + self.repo()
         if type == 'repo':
             return base + "/_meta"
-        elif type == "commits": 
+        elif type == "commits":
             return base + "/_commits"
         if val is None:
             if ttype == "ref":
                 val = self.ref()
-            else: 
+            else:
                 val = self.checkout()
         if ttype == "branch":
             return base + "/branch/" + val
         if ttype == "ref" :
             return base + "/commit/" + val
 
->>>>>>> 6cae3a21
     def set(self, **kwargs):  # bad naming
         self.conConfig.update(**kwargs)
 
@@ -345,35 +341,35 @@
         rc_args = self._prepare_revision_control_args(remote_source_repo)
         if(rc_args and rc_args.get("remote") and rc_args.get("remote_branch")):
             return self.dispatch(APIEndpointConst.PULL, self.conConfig.pull_url(), rc_args)
-        else: 
+        else:
             raise ValueError("Pull parameter error - you must specify a valid remote source and branch to pull from")
 
     def fetch(self, remote_source_repo):
         rc_args = self._prepare_revision_control_args(remote_source_repo)
         if(rc_args and rc_args.get("remote") and rc_args.get("remote_branch")):
             return self.dispatch(APIEndpointConst.FETCH, self.conConfig.fetch_url(), rc_args)
-        else: 
+        else:
             raise ValueError("Fetch parameter error - you must specify a valid remote source and branch to pull from")
 
     def push(self, remote_target_repo):
         rc_args = self._prepare_revision_control_args(remote_target_repo)
         if(rc_args and rc_args.get("remote") and rc_args.get("remote_branch")):
             return self.dispatch(APIEndpointConst.PUSH, self.conConfig.push_url(), rc_args)
-        else: 
+        else:
             raise ValueError("Push parameter error - you must specify a valid remote target")
 
     def rebase(self, rebase_source):
         rc_args = self._prepare_revision_control_args(rebase_source)
         if rc_args and rc_args.get("rebase_from") :
             return self.dispatch(APIEndpointConst.REBASE, self.conConfig.rebase_url(), rc_args)
-        else: 
+        else:
             raise ValueError("Rebase parameter error - you must specify a valid rebase source to rebase from")
 
     def clonedb(self, clone_source, newid):
         rc_args = self._prepare_revision_control_args(clone_source)
         if rc_args and rc_args.get("remote_url") :
             return self.dispatch(APIEndpointConst.CLONE, self.conConfig.clone_url(newid), rc_args)
-        else: 
+        else:
             raise ValueError("Clone parameter error - you must specify a valid id for the cloned database")
 
     def _generate_commit(self, msg, author=None):
@@ -386,11 +382,11 @@
         return ci
 
     def _prepare_revision_control_args( self, rc_args = None):
-        if rc_args is None: 
+        if rc_args is None:
             return False
         if not rc_args.get("author"):
             rc_args["author"] = self.conCapabilities.author()
-        return rc_args  
+        return rc_args
 
 
     def dispatch(
