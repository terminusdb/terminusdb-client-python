"""woqlClient.py"""
import copy
import json
import os
from typing import Any, BinaryIO, Dict, List, Optional, Tuple, Union

from ..__version__ import __version__
from ..woqlquery.woql_query import WOQLQuery
from .api_endpoint_const import APIEndpointConst
from .connectionCapabilities import ConnectionCapabilities
# from .errorMessage import *
from .connectionConfig import ConnectionConfig
from .dispatchRequest import DispatchRequest

# from .errors import (InvalidURIError)
# from .errors import doc, opts

# WOQL client object
# license Apache Version 2
# summary Python module for accessing the Terminus DB API


class WOQLClient:
    """Client for querying a TerminusDB server using WOQL queries."""

    def __init__(self, server_url: str, **kwargs) -> None:
        r"""The WOQLClient constructor.

        Parameters
        ----------
        server_url : str
            URL of the server that this client will connect to.
        \**kwargs
            Configuration options used to construct a :class:`ConnectionConfig` instance.
            Passing insecure=True will skip HTTPS certificate checking.
        """
        self.conConfig = ConnectionConfig(server_url, **kwargs)
        self.conCapabilities = ConnectionCapabilities()
        self.insecure = kwargs.get("insecure")

    def connect(self, **kwargs) -> dict:
        r"""Connect to a Terminus server at the given URI with an API key.

        Stores the terminus:ServerCapability document returned
        in the conCapabilities register which stores, the url, key, capabilities,
        and database meta-data for the connected server.

        If the ``serverURL`` argument is omitted,
        :attr:`self.conConfig.serverURL` will be used if present
        or an error will be raise.

        Parameters
        ----------
        \**kwargs
            Configuration options added to :attr:`conConfig`.

        Returns
        -------
        dict

        Examples
        -------
        >>> client = WOQLClient("http://localhost:6363")
        >>> client.connect(server_url="http://localhost:6363", key="<key>")
        dict
        """
        if len(kwargs) > 0:
            self.conConfig.update(**kwargs)
        if self.insecure is None:
            self.insecure = kwargs.get("insecure")

        json_obj = self.dispatch(APIEndpointConst.CONNECT, self.conConfig.api)
        self.conCapabilities.set_capabilities(json_obj)
        return json_obj

    def copy(self) -> "WOQLClient":
        """Create a deep copy of this client.

        Returns
        -------
        WOQLClient
            The copied client instance.

        Examples
        --------
        >>> client = WOQLClient("https://127.0.0.1:6363/")
        >>> clone = client.copy()
        >>> assert client is not clone
        """
        return copy.deepcopy(self)

    def basic_auth(self, key: Optional[str] = None, user: Optional[str] = None):
        """Set or get the ``user:password`` for basic HTTP authentication to the server.

        If ``key`` is not provided, then the config will not be updated.

        Parameters
        ----------
        key : str, optional
            Optional password to use when authenticating to the server.
        user : str, optional
            Optional user name to use when authenticating to the server.

        Returns
        -------
        str:
            The basic authentication credentials in ``user:password`` format.

        Examples
        --------
        >>> client = WOQLClient("http://localhost:6363")
        >>> client.basic_auth()
        False
        >>> client.basic_auth("password", "admin")
        'admin:password'
        >>> client.basic_auth()
        'admin:password'
        """
        if key:
            self.conConfig.set_basic_auth(key, user)
        return self.conConfig.basic_auth

    def remote_auth(self, auth_info: Optional[Dict[str, str]] = None) -> Dict[str, str]:
        """Set or get the Basic auth or JWT token used for authenticating to the server.

        If ``auth_info`` is not provided, then the config will not be updated.

        Parameters
        ----------
        auth_info : dict, optional
            Optional dict of authentication info containing
            ``"type"``, ``"user"`` and ``"key"`` keys.

        Returns
        -------
        dict
            The remote authentication info.

        Examples
        --------
        >>> client = WOQLClient("http://localhost:6363")
        >>> client.remote_auth()
        >>> client.remote_auth({"type": "jwt", "user": "admin", "key": "<token>"})
        {'type': 'jwt', 'user': 'admin', 'key': '<token>'}
        """
        if auth_info:
            self.conConfig.set_remote_auth(auth_info)
        return self.conConfig.remote_auth

    def set_db(self, dbid: Optional[str]) -> str:
        """Set and return the current database.

        Parameters
        ----------
        dbid : str, optional
            Database identifer to set in the config.

        Returns
        -------
        str
            The current database identifier.

        Examples
        --------
        >>> client = WOQLClient("http://localhost:6363")
        >>> client.set_db("<database>")
        '<database>'
        """
        return self.db(dbid)

    def db(self, dbid: Optional[str] = None) -> str:
        """Set or get the current database.

        If ``dbid`` is not provided, then the config will not be updated.

        Parameters
        ----------
        dbid : str, optional
            Optional database identifier to set in the config.

        Returns
        -------
        str
            The current database identifier.

        Examples
        --------
        >>> client = WOQLClient("http://localhost:6363")
        >>> client.db()
        False
        >>> client.db("<database>")
        '<database>'
        >>> client.db()
        '<database>'
        """
        if dbid:
            self.conConfig.db = dbid
        return self.conConfig.db

    def account(self, accountid: Optional[str] = None) -> str:
        """Set or get the account identifier.

        If ``accountid`` is not provided, then the config will not be updated.

        Parameters
        ----------
        accountid : str, optional
            Optional account identifier to set in the config.

        Returns
        -------
        str
            The current account name.

        Examples
        --------
        >>> client = WOQLClient("http://localhost:6363")
        >>> client.account()
        False
        >>> client.account("<account>")
        '<account>'
        >>> client.account()
        '<account>'
        """
        if accountid:
            self.conConfig.account = accountid
        return self.conConfig.account

    def user_account(self) -> str:
        """Get the current user identifier.

        Returns
        -------
        str
            User identifier.

        Examples
        --------
        >>> client = WOQLClient("http://localhost:6363")
        >>> client.user_account()
        '<uid>'
        """
        u = self.conCapabilities.get_user()
        return u.id

    def user(self) -> Dict[str, Any]:
        """Get the current user's information.

        Returns
        -------
        dict

        Examples
        --------
        >>> client = WOQLClient("http://localhost:6363")
        >>> client.user()
        {'id': '<uid>', 'author': '<author>', 'roles': [], 'label': '<label>', 'comment': '<comment>'}
        """
        return self.conCapabilities.get_user()

    def repo(self, repoid: Optional[str] = None) -> str:
        """Set or get the repository identifier.

        If ``repoid`` is not provided, then the config will not be updated.

        Parameters
        ----------
        repoid : str, optional
            Optional repository identifier to set in the config.

        Returns
        -------
        str
            The current repository identifier.

        Examples
        --------
        >>> client = WOQLClient("http://localhost:6363")
        >>> client.repo()
        'local'
        >>> client.repo("<repository>")
        '<repository>'
        >>> client.repo()
        '<repository>'
        """
        if repoid:
            self.conConfig.repo = repoid

        return self.conConfig.repo

    def ref(self, refid: Optional[str] = None) -> str:
        """Set or get the ref pointer (pointer to a commit within the branch).

        If ``refid`` is not provided, then the config will not be updated.

        Parameters
        ----------
        refid : str, optional
            Optional ref pointer to set in the config.

        Returns
        -------
        str
            The current ref pointer.

        Examples
        --------
        >>> client = WOQLClient("http://localhost:6363")
        >>> client.ref()
        False
        >>> client.ref("<branch>")
        '<branch>'
        >>> client.ref()
        '<branch>'
        """
        if refid:
            self.conConfig.ref = refid
        return self.conConfig.ref

    def checkout(self, branchid: Optional[str] = None) -> str:
        """Set or get the current branch identifier.

        If ``branchid`` is not provided, then the config will not be updated.

        Parameters
        ----------
        branchid : str, optional
            Optional branch identifier to set in the config.

        Returns
        -------
        str
            The current branch identifier.

        Examples
        --------
        >>> client = WOQLClient("http://localhost:6363")
        >>> client.checkout()
        'main'
        >>> client.checkout("<branch>")
        '<branch>'
        >>> client.checkout()
        '<branch>'
        """
        if branchid:
            self.conConfig.branch = branchid
        return self.conConfig.branch

    def uid(self, ignore_jwt: Optional[bool] = True) -> str:
        """Get the current user identifier.

        Parameters
        ----------
        ignore_jwt : bool, optional
            If ``True``, the local user identifier will be returned rather than the one set in the JWT.

        Returns
        -------
        str
            The local or JWT user identifier.

        Examples
        --------
        >>> client = WOQLClient("http://localhost:6363")
        >>> client.uid()
        '<uid>'
        >>> client.uid(False)
        '<jwt_uid>'
        """
        return self.conConfig.user(ignore_jwt)

    def resource(self, ttype: str, val: Optional[str] = None) -> str:
        """Create a resource identifier string based on the current config.

        Parameters
        ----------
        ttype : str
            Type of resource. One of ["db", "meta", "repo", "commits", "ref", "branch"].
        val : str, optional
            Branch or commit identifier.

        Returns
        -------
        str
            The constructed resource string.

        Examples
        --------
        >>> client = WOQLClient("http://localhost:6363")
        >>> client.account("<account>")
        '<account>'
        >>> client.db("<db>")
        '<db>'
        >>> client.repo("<repo>")
        '<repo>'
        >>> client.resource("db")
        '<account>/<db>/'
        >>> client.resource("meta")
        '<account>/<db>/_meta'
        >>> client.resource("commits")
        '<account>/<db>/<repo>/_commits'
        >>> client.resource("repo")
        '<account>/<db>/<repo>/_meta'
        >>> client.resource("ref", "<reference>")
        '<account>/<db>/<repo>/commit/<reference>'
        >>> client.resource("branch", "<branch>")
        '<account>/<db>/<repo>/branch/<branch>'
        """
        base = self.account() + "/" + self.db() + "/"
        if ttype == "db":
            return base
        elif ttype == "meta":
            return base + "_meta"
        base = base + self.repo()
        if ttype == "repo":
            return base + "/_meta"
        elif ttype == "commits":
            return base + "/_commits"
        if val is None:
            if ttype == "ref":
                val = self.ref()
            else:
                val = self.checkout()
        if ttype == "branch":
            return base + "/branch/" + val
        if ttype == "ref":
            return base + "/commit/" + val

    def set(self, **kwargs: Dict[str, Any]):  # bad naming
        r"""Update multiple config values on the current context.

        Parameters
        ----------
        \**kwargs
            Dict of config options to set.

        Examples
        --------
        >>> client = WOQLClient("http://localhost:6363")
        >>> client.set({"account": "<account>", "branch": "<branch>"})
        """
        self.conConfig.update(**kwargs)

    def create_database(
        self,
        dbid: str,
        accountid: Optional[str] = None,
        label: Optional[str] = None,
        description: Optional[str] = None,
        prefixes: Optional[dict] = None,
        include_schema: bool = True,
    ) -> dict:
        """Create a TerminusDB database by posting
        a terminus:Database document to the Terminus Server.

        Parameters
        ----------
        dbid : str
            Unique identifier of the database.
        accountid : str, optional
            ID of the organization in which to create the DB (defaults to 'admin')
        label : str, optional
            Database name.
        description : str, optional
            Database description.
        prefixes : dict, optional
            Optional dict containing ``"doc"`` and ``"scm"`` keys.

            doc (str)
                IRI to use when ``doc:`` prefixes are expanded. Defaults to ``terminusdb:///data``.
            scm (str)
                IRI to use when ``scm:`` prefixes are expanded. Defaults to ``terminusdb:///schema``.
        include_schema : bool
            If ``True``, a main schema graph will be created, otherwise only a main instance graph will be created.

        Returns
        -------
        dict

        Examples
        --------
        >>> client = WOQLClient("https://127.0.0.1:6363/")
        >>> client.create_database("someDB", "Database Label", "password")
        """
        details: Dict[str, Any] = {}
        if label:
            details["label"] = label
        else:
            details["label"] = dbid
        if description:
            details["comment"] = description
        else:
            details["comment"] = ""
        if include_schema:
            details["schema"] = True
        if prefixes:
            details["prefixes"] = prefixes
        if accountid is None:
            accountid = self.user_account()

        self.db(dbid)
        self.account(accountid)
        return self.dispatch(
            APIEndpointConst.CREATE_DATABASE, self.conConfig.db_url(), details
        )

    def delete_database(
        self, dbid: str, accountid: Optional[str] = None, force: bool = False
    ) -> dict:
        """Delete a TerminusDB database.

        If ``accountid`` is provided, then the account in the config will be updated
        and the new value will be used in future requests to the server.

        Parameters
        ----------
        dbid : str
            ID of the database to delete
        accountid : str, optional
            the account id in which the database resides (defaults to "admin")
        force: bool

        Returns
        -------
        dict

        Examples
        -------
        >>> client = WOQLClient("https://127.0.0.1:6363/")
        >>> client.delete_database("<database>", "<account>")
        dict
        """

        self.db(dbid)
        if accountid:
            self.account(accountid)
        payload = {"force": force}
        json_response = self.dispatch(
            APIEndpointConst.DELETE_DATABASE, self.conConfig.db_url(), payload
        )
        return json_response

    def create_graph(self, graph_type: str, graph_id: str, commit_msg: str) -> dict:
        """Create a new graph in the current database context.

        Parameters
        ----------
        graph_type : str
            Graph type, either ``"inference"``, ``"instance"`` or ``"schema"``.
        graph_id : str
            Graph identifier.
        commit_msg : str
            Commit message.

        Returns
        -------
        dict

        Raises
        ------
        ValueError
            If the value of ``graph_type`` is invalid.
        """
        if graph_type in ["inference", "schema", "instance"]:
            commit = self._generate_commit(commit_msg)
            return self.dispatch(
                APIEndpointConst.CREATE_GRAPH,
                self.conConfig.graph_url(graph_type, graph_id),
                commit,
            )

        raise ValueError(
            "Create graph parameter error - you must specify a valid graph_type (inference, instance, schema), graph_id and commit message"
        )

    def delete_graph(self, graph_type: str, graph_id: str, commit_msg: str) -> dict:
        """Delete a graph from the current database context.

        Parameters
        ----------
        graph_type : str
            Graph type, either ``"inference"``, ``"instance"`` or ``"schema"``.
        graph_id : str
            Graph identifier.
        commit_msg : str
            Commit message.

        Returns
        -------
        dict

        Raises
        ------
        ValueError
            If the value of ``graph_type`` is invalid.
        """
        if graph_type in ["inference", "schema", "instance"]:
            commit = self._generate_commit(commit_msg)
            return self.dispatch(
                APIEndpointConst.DELETE_GRAPH,
                self.conConfig.graph_url(graph_type, graph_id),
                commit,
            )

        raise ValueError(
            "Delete graph parameter error - you must specify a valid graph_type (inference, instance, schema), graph_id and commit message"
        )

    def get_triples(self, graph_type: str, graph_id: str) -> dict:
        """Retrieves the contents of the specified graph as triples encoded in turtle format

        Parameters
        ----------
        graph_type : str
            Graph type, either ``"inference"``, ``"instance"`` or ``"schema"``.
        graph_id : str
            Graph identifier.

        Returns
        -------
        dict
        """
        return self.dispatch(
            APIEndpointConst.GET_TRIPLES,
            self.conConfig.triples_url(graph_type, graph_id),
        )

    def update_triples(
        self, graph_type: str, graph_id: str, turtle, commit_msg: str
    ) -> dict:
        """Updates the contents of the specified graph with the triples encoded in turtle format Replaces the entire graph contents

        Parameters
        ----------
        graph_type : str
            Graph type, either ``"inference"``, ``"instance"`` or ``"schema"``.
        graph_id : str
            Graph identifier.
        turtle
            Valid set of triples in Turtle format.
        commit_msg : str
            Commit message.

        Returns
        -------
        dict
        """
        commit = self._generate_commit(commit_msg)
        commit["turtle"] = turtle
        return self.dispatch(
            APIEndpointConst.UPDATE_TRIPLES,
            self.conConfig.triples_url(graph_type, graph_id),
            commit,
        )

    def insert_triples(
        self, graph_type: str, graph_id: str, turtle, commit_msg: str
    ) -> dict:
        """Inserts into the specified graph with the triples encoded in turtle format.

        Parameters
        ----------
        graph_type : str
            Graph type, either ``"inference"``, ``"instance"`` or ``"schema"``.
        graph_id : str
            Graph identifier.
        turtle
            Valid set of triples in Turtle format.
        commit_msg : str
            Commit message.

        Returns
        -------
        dict
        """
        commit = self._generate_commit(commit_msg)
        commit["turtle"] = turtle
        return self.dispatch(
            APIEndpointConst.INSERT_TRIPLES,
            self.conConfig.triples_url(graph_type, graph_id),
            commit,
        )

    def get_csv(
        self,
        csv_name: str,
        csv_directory: Optional[str] = None,
        graph_type: Optional[str] = None,
        graph_id: Optional[str] = None,
    ):
        """Retrieves the contents of the specified graph as a CSV

        Parameters
        ----------
        csv_name : str
            Name of csv to dump from the specified database to extract.
        csv_directory : str
            CSV output directory path. (defaults to current directory).
        graph_type : str
            Graph type, either ``"inference"``, ``"instance"`` or ``"schema"``.
        graph_id : str, optional
            Graph identifier.

        Returns
        -------
        dict
            An API success message
        """
        options = {}
        if csv_directory is None:
            csv_directory = os.getcwd()
        options["name"] = csv_name

        result = self.dispatch(
            APIEndpointConst.GET_CSV,
            self.conConfig.csv_url(graph_type, graph_id),
            options,
        )

        stream = open(f"{csv_directory}/{csv_name}", "w")
        stream.write(result.text)
        stream.close()
        return result

<<<<<<< HEAD
    def update_csv(self, csv_paths, commit_msg, graph_type = None, graph_id = None):
        """Updates the contents of the specified csv paths, creating the appropriate
        diff object as the commit.

        Parameters
        ----------
        csv_paths : str or list
            CSV or list of csvs to upload
=======
    def update_csv(
        self,
        csv_paths: Union[str, List[str]],
        commit_msg: str,
        graph_type: Optional[str] = None,
        graph_id: Optional[str] = None,
    ) -> dict:
        """Updates the contents of the specified graph with the triples encoded in turtle format Replaces the entire graph contents

        Parameters
        ----------
        csv_paths : str or list of str
            csv path or list of csv paths to load. (required)
>>>>>>> 78004a1d
        commit_msg : str
            Commit message.
        graph_type : str
            Graph type, either ``"inference"``, ``"instance"`` or ``"schema"``.
        graph_id : str, optional
            Graph identifier.

        Returns
        -------
        dict
            An API success message
        """
        if commit_msg is None:
            commit_msg = f"Update csv from {csv_paths} by python client {__version__}"
        commit = self._generate_commit(commit_msg)
        if isinstance(csv_paths, str):
            csv_paths_list = [csv_paths]
        else:
            csv_paths_list = csv_paths

        file_dict = {}
        for path in csv_paths_list:
            name = os.path.basename(os.path.normpath(path))
            file_dict[name] = (name, open(path, "rb"), "application/binary")

        return self.dispatch(
            APIEndpointConst.UPDATE_CSV,
            self.conConfig.csv_url(graph_type, graph_id),
            commit,
            file_dict=file_dict,
        )

<<<<<<< HEAD
    def insert_csv(self, csv_paths, commit_msg, graph_type = None, graph_id = None):
        """Inserts a list of csvs into the specified path
=======
    def insert_csv(
        self,
        csv_paths: Union[str, List[str]],
        commit_msg: str,
        graph_type: Optional[str] = None,
        graph_id: Optional[str] = None,
    ) -> dict:
        """Inserts into the specified graph with the triples encoded in turtle format.
>>>>>>> 78004a1d

        Parameters
        ----------
        csv_paths : str or list
            CSV or list of csvs to upload
        commit_msg : str
            Commit message.
        graph_type : str
            Graph type, either ``"inference"``, ``"instance"`` or ``"schema"``.
        graph_id : str
            Graph identifier.

        Returns
        -------
        dict
            An API success message
        """
        if commit_msg is None:
            commit_msg = f"Insert csv from {csv_paths} by python client {__version__}"
        commit = self._generate_commit(commit_msg)
        file_dict: Dict[str, Any] = {}
        if isinstance(csv_paths, str):
            csv_paths_list = [csv_paths]
        else:
            csv_paths_list = csv_paths

        file_dict = {}
        for path in csv_paths_list:
            name = os.path.basename(os.path.normpath(path))
            file_dict[name] = (name, open(path, "rb"), "application/binary")

        return self.dispatch(
            APIEndpointConst.INSERT_CSV,
            self.conConfig.csv_url(graph_type, graph_id),
            commit,
            file_dict=file_dict,
        )

    def query(
        self,
        woql_query: Union[dict, WOQLQuery],
        commit_msg: Optional[str] = None,
        file_dict: Optional[dict] = None,
    ):
        """Updates the contents of the specified graph with the triples encoded in turtle format Replaces the entire graph contents

        Parameters
        ----------
        woql_query : dict or WOQLQuery object
            A woql query as an object or dict
        commit_mg : str
            A message that will be written to the commit log to describe the change
        file_dict:
            File dictionary to be associated with post name => filename, for multipart POST

        Examples
        -------
        >>> WOQLClient(server="http://localhost:6363").query(woql, "updating graph")
        """
        if (
            hasattr(woql_query, "_contains_update_check")
            and woql_query._contains_update_check()  # type: ignore
        ):
            if not commit_msg:
                commit_msg = f"Update Query generated by python client {__version__}"
            query_obj = self._generate_commit(commit_msg)
        elif type(woql_query) == dict and commit_msg:
            query_obj = self._generate_commit(commit_msg)
        else:
            query_obj = {}

        if isinstance(woql_query, WOQLQuery):
            request_woql_query = woql_query.to_dict()
        else:
            request_woql_query = woql_query
        request_woql_query[
            "@context"
        ] = self.conCapabilities.get_context_for_outbound_query(None, self.db())
        query_obj["query"] = request_woql_query
        request_file_dict: Optional[Dict[str, Tuple[str, Union[str, BinaryIO], str]]]
        if file_dict is not None and type(file_dict) == dict:
            request_file_dict = {}
            for name in query_obj:
                query_obj_value = query_obj[name]
                request_file_dict[name] = (
                    name,
                    json.dumps(query_obj_value),
                    "application/json",
                )
            for name in file_dict:
                path = file_dict[name]
                request_file_dict[name] = (name, open(path, "rb"), "application/binary")
            payload = None
        else:
            request_file_dict = None
            payload = query_obj

        return self.dispatch(
            APIEndpointConst.WOQL_QUERY,
            self.conConfig.query_url(),
            payload,
            request_file_dict,
        )

    def branch(self, new_branch_id: str, empty: bool = False) -> dict:
        """Create a branch starting from the current branch.

        Parameters
        ----------
        new_branch_id : str
            New branch identifier.
        empty : bool
            Create an empty branch if true (no starting commit)

        Returns
        -------
        dict
        """
        if empty:
            source = {}
        elif self.ref():
            source = {
                "origin": f"{self.account()}/{self.db()}/{self.repo()}/commit/{self.ref()}"
            }
        else:
            source = {
                "origin": f"{self.account()}/{self.db()}/{self.repo()}/branch/{self.checkout()}"
            }

        return self.dispatch(
            APIEndpointConst.BRANCH, self.conConfig.branch_url(new_branch_id), source
        )

    def pull(self, remote_source_repo: dict) -> dict:
        """Pull updates from a remote repository to the current database.

        Parameters
        ----------
        remote_source_repo : dict
            Remote repository identifier containing ``"remote"`` and ``"remote_branch"`` keys.

        Returns
        -------
        dict

        Raises
        ------
        ValueError
            If the ``remote_source_repo`` is missing required keys.

        Examples
        --------
        >>> client = WOQLClient("https://127.0.0.1:6363/")
        >>> client.pull({"remote": "<remote>", "remote_branch": "<branch>"})
        """
        rc_args = self._prepare_revision_control_args(remote_source_repo)
        if (
            rc_args is not None
            and rc_args.get("remote")
            and rc_args.get("remote_branch")
        ):
            return self.dispatch(
                APIEndpointConst.PULL,
                self.conConfig.pull_url(),
                rc_args,
            )
        else:
            raise ValueError(
                "Pull parameter error - you must specify a valid remote source and branch to pull from"
            )

    def fetch(self, remote_id: str):
        return self.dispatch(APIEndpointConst.FETCH, self.conConfig.fetch_url(remote_id))

    def push(self, remote_target_repo: Dict[str, str]):
        """Push changes from a branch to a remote repo

        Parameters
        ----------
        remote_source_repo : dict
            details of the remote to push to [remote, remote_branch, message]

        Examples
        -------
        >>> WOQLClient(server="http://localhost:6363").push({remote: "origin", "remote_branch": "main", "author": "admin", "message": "message"})
        """
        rc_args = self._prepare_revision_control_args(remote_target_repo)
        if (
            rc_args is not None
            and rc_args.get("remote")
            and rc_args.get("remote_branch")
        ):
            return self.dispatch(
                APIEndpointConst.PUSH, self.conConfig.push_url(), rc_args
            )
        else:
            raise ValueError(
                "Push parameter error - you must specify a valid remote target"
            )

    def rebase(self, rebase_source: Dict[str, str]) -> dict:
        """Rebase the current branch onto the specified remote branch.

        Notes
        -----
        The "remote" repo can live in the local database.

        Parameters
        ----------
        rebase_source : dict
            Dict containing a ``"rebase_from"`` key.

        Returns
        -------
        dict

        Raises
        ------
        ValueError
            If the ``rebase_source`` is missing required keys.

        Examples
        --------
        >>> client = WOQLClient("https://127.0.0.1:6363/")
        >>> client.rebase({"rebase_from": "<branch>"})
        """
        rc_args = self._prepare_revision_control_args(rebase_source)
        if rc_args is not None and rc_args.get("rebase_from"):
            return self.dispatch(
                APIEndpointConst.REBASE, self.conConfig.rebase_url(), rc_args
            )
        else:
            raise ValueError(
                "Rebase parameter error - you must specify a valid rebase source to rebase from"
            )

    def reset(self, commit_path: str) -> dict:
        """Reset the current branch HEAD to the specified commit path.

        Notes
        -----
        The "remote" repo can live in the local database.

        Parameters
        ----------
        commit_path : string
            Path to the commit, for instance admin/database/local/commit/234980523ffaf93.

        Returns
        -------
        dict

        Examples
        --------
        >>> client = WOQLClient("https://127.0.0.1:6363/")
        >>> client.checkout("some_branch")
        >>> client.reset('admin/database/local/commit/234980523ffaf93')
        """

        return self.dispatch(
            APIEndpointConst.RESET,
            self.conConfig.reset_url(),
            {"commit_descriptor": commit_path},
        )

    def optimize(self, path: str) -> dict:
        """Optimize the specified path.

        Notes
        -----
        The "remote" repo can live in the local database.

        Parameters
        ----------
        path : string
            Path to optimize, for instance admin/database/_meta for the repo graph.

        Returns
        -------
        dict

        Examples
        --------
        >>> client = WOQLClient("https://127.0.0.1:6363/")
        >>> client.optimize('admin/database/_meta')
        """
        return self.dispatch(APIEndpointConst.RESET, self.conConfig.optimize_url(path))

    def squash(self, msg: str, author: Optional[str] = None) -> dict:
        """Squash the current branch HEAD into a commit

        Notes
        -----
        The "remote" repo can live in the local database.

        Parameters
        ----------
        msg : string
            Message for the newly created squash commit
        author : string
            Author of the commit

        Returns
        -------
        dict
            A dict with the new commit id:
            {'@type' : 'api:SquashResponse',
             'api:commit' : Commit,
             'api:old_commit' : Old_Commit,
             'api:status' : "api:success"}

        Examples
        --------
        >>> client = WOQLClient("https://127.0.0.1:6363/")
        >>> client.connect(user="admin", key="root", account="admin", db="some_db")
        >>> client.squash('This is a squash commit message!')
        """
        commit_object = self._generate_commit(msg, author)
        return self.dispatch(
            APIEndpointConst.SQUASH, self.conConfig.squash_url(), commit_object
        )

    def clonedb(self, clone_source: Dict[str, str], newid: str) -> dict:
        """Clone a remote repository and create a local copy.

        Parameters
        ----------
        clone_source : dict
            Dict containing a ``"remote_url"`` key.
        newid : str
            Identifier of the new repository to create.

        Returns
        -------
        dict

        Raises
        ------
        ValueError
            If the ``clone_source`` is missing required keys.

        Examples
        --------
        >>> client = WOQLClient("https://127.0.0.1:6363/")
        >>> client.clonedb({"remote_url": "<remote_url>"}, "<newid>")
        """
        rc_args = self._prepare_revision_control_args(clone_source)
        if rc_args is not None and rc_args.get("remote_url"):
            return self.dispatch(
                APIEndpointConst.CLONE, self.conConfig.clone_url(newid), rc_args
            )
        else:
            raise ValueError(
                "Clone parameter error - you must specify a valid id for the cloned database"
            )

    def _generate_commit(self, msg: str, author: Optional[str] = None) -> dict:
        """Pack the specified commit info into a dict format expected by the server.

        Parameters
        ----------
        msg : str
            Commit message.
        author : str
            Commit author.

        Returns
        -------
        dict
            Formatted commit info.

        Examples
        --------
        >>> client = WOQLClient("https://127.0.0.1:6363/")
        >>> client._generate_commit("<message>", "<author>")
        {'commit_info': {'author': '<author>', 'message': '<message>'}}
        """
        if author:
            mes_author = author
        else:
            mes_author = self.conCapabilities.author()

        ci = {"commit_info": {"author": mes_author, "message": msg}}
        return ci

    def _prepare_revision_control_args(
        self, rc_args: Optional[dict] = None
    ) -> Optional[dict]:
        """Ensure the ``"author"`` field in the specified argument dict is set.
        If ``"author"`` is not in ``rc_args``, the current author value will be set.

        Parameters
        ----------
        rc_args : dict, optional
            Optional dict containing arguments used in revision control actions.

        Returns
        -------
        dict, optional
            ``None`` if ``rc_args`` is not provided, otherwise the modified ``rc_args``.
        """
        if rc_args is None:
            return None
        if not rc_args.get("author"):
            rc_args["author"] = self.conCapabilities.author()
        return rc_args

    def dispatch(
        self,
        action: Union[str, Tuple[str]],
        url: str,
        payload: Optional[dict] = None,
        file_dict: Optional[dict] = None,
    ) -> dict:
        """Directly dispatch to a TerminusDB database.

        Parameters
        ----------
        action
            The action to perform on the server.
        url : str
            The server URL to point the action at.
        payload : dict, optional
            Payload to send to the server.
        file_dict : dict, optional
            Dict of files to include in the query.

        Returns
        -------
        dict
        """

        # check if we can perform this action or raise an AccessDeniedError error
        # review the access control
        # self.conCapabilities.capabilitiesPermit(action)
        # url, action, payload={}, basic_auth, jwt=None, file_dict=None)

        if payload is None:
            payload = {}

        return DispatchRequest.send_request_by_action(
            url,
            action,
            payload,
            self.basic_auth(),
            self.remote_auth(),
            file_dict,
            self.insecure,
        )

    def get_database(self, dbid: str, account: str) -> Optional[dict]:
        """
        Returns metadata (id, organization, label, comment) about the requested database
        Parameters
        ----------
        dbid : str
            The id of the database
        account : str
            The account / organization id that the user is acting through

        Returns
        -------
        dict or None if not found
        """
        return self.conCapabilities.get_database(dbid, account)

    def get_databases(self) -> List[Dict]:
        """
        Returns a list of database metadata records for all databases the user has access to

        Returns
        -------
        list of dicts
        """
        return self.conCapabilities.get_databases()

    def get_metadata(self, dbid: str, account):
        """
        Alias of get_database above - deprecated - included for backwards compatibility
        """
        return self.get_database(dbid, account)

    def server(self) -> str:
        """
        Returns the URL of the currently connected server
        """
        return self.conConfig.server

    def api(self) -> str:
        """
        Returns the URL of the currently connected server
        """
        return self.conConfig.api

    """
    Unstable / Experimental Endpoints

    The below API endpoints are not yet officially released

    They are part of the server API (not desktop) and will be finalized and
    officially released when that package is released. They should be considered
    unreliable and unstable until then and use is unsupported and at your own risk
    """

    def get_class_frame(self, class_name):
        opts = {"class": class_name}
        return self.dispatch(
            APIEndpointConst.CLASS_FRAME, self.conConfig.class_frame_url(), opts,
        )<|MERGE_RESOLUTION|>--- conflicted
+++ resolved
@@ -722,16 +722,6 @@
         stream.close()
         return result
 
-<<<<<<< HEAD
-    def update_csv(self, csv_paths, commit_msg, graph_type = None, graph_id = None):
-        """Updates the contents of the specified csv paths, creating the appropriate
-        diff object as the commit.
-
-        Parameters
-        ----------
-        csv_paths : str or list
-            CSV or list of csvs to upload
-=======
     def update_csv(
         self,
         csv_paths: Union[str, List[str]],
@@ -745,7 +735,6 @@
         ----------
         csv_paths : str or list of str
             csv path or list of csv paths to load. (required)
->>>>>>> 78004a1d
         commit_msg : str
             Commit message.
         graph_type : str
@@ -778,10 +767,6 @@
             file_dict=file_dict,
         )
 
-<<<<<<< HEAD
-    def insert_csv(self, csv_paths, commit_msg, graph_type = None, graph_id = None):
-        """Inserts a list of csvs into the specified path
-=======
     def insert_csv(
         self,
         csv_paths: Union[str, List[str]],
@@ -790,7 +775,6 @@
         graph_id: Optional[str] = None,
     ) -> dict:
         """Inserts into the specified graph with the triples encoded in turtle format.
->>>>>>> 78004a1d
 
         Parameters
         ----------
