"""woqlClient.py"""
import copy
import json
import os
from typing import Any, BinaryIO, Dict, List, Optional, Tuple, Union

from ..__version__ import __version__
from ..woqlquery.woql_query import WOQLQuery
from .api_endpoint_const import APIEndpointConst
from .connectionCapabilities import ConnectionCapabilities
# from .errorMessage import *
from .connectionConfig import ConnectionConfig
from .dispatchRequest import DispatchRequest

# from .errors import (InvalidURIError)
# from .errors import doc, opts

# WOQL client object
# license Apache Version 2
# summary Python module for accessing the Terminus DB API


class WOQLClient:
    """Client for querying a TerminusDB server using WOQL queries."""

    def __init__(self, server_url: str, **kwargs) -> None:
        r"""The WOQLClient constructor.

        Parameters
        ----------
        server_url : str
            URL of the server that this client will connect to.
        \**kwargs
            Configuration options used to construct a :class:`ConnectionConfig` instance.
            Passing insecure=True will skip HTTPS certificate checking.
        """
        self.conConfig = ConnectionConfig(server_url, **kwargs)
        self.conCapabilities = ConnectionCapabilities()
        self.insecure = kwargs.get("insecure")

    def connect(self, **kwargs) -> dict:
        r"""Connect to a Terminus server at the given URI with an API key.

        Stores the terminus:ServerCapability document returned
        in the conCapabilities register which stores, the url, key, capabilities,
        and database meta-data for the connected server.

        If the ``serverURL`` argument is omitted,
        :attr:`self.conConfig.serverURL` will be used if present
        or an error will be raise.

        Parameters
        ----------
        \**kwargs
            Configuration options added to :attr:`conConfig`.

        Returns
        -------
        dict

        Examples
        -------
        >>> client = WOQLClient("http://localhost:6363")
        >>> client.connect(server_url="http://localhost:6363", key="<key>")
        dict
        """
        if len(kwargs) > 0:
            self.conConfig.update(**kwargs)
        if self.insecure is None:
            self.insecure = kwargs.get("insecure")

        json_obj = self.dispatch(APIEndpointConst.CONNECT, self.conConfig.api)
        self.conCapabilities.set_capabilities(json_obj)
        return json_obj

    def copy(self) -> "WOQLClient":
        """Create a deep copy of this client.

        Returns
        -------
        WOQLClient
            The copied client instance.

        Examples
        --------
        >>> client = WOQLClient("https://127.0.0.1:6363/")
        >>> clone = client.copy()
        >>> assert client is not clone
        """
        return copy.deepcopy(self)

    def basic_auth(self, key: Optional[str] = None, user: Optional[str] = None):
        """Set or get the ``user:password`` for basic HTTP authentication to the server.

        If ``key`` is not provided, then the config will not be updated.

        Parameters
        ----------
        key : str, optional
            Optional password to use when authenticating to the server.
        user : str, optional
            Optional user name to use when authenticating to the server.

        Returns
        -------
        str:
            The basic authentication credentials in ``user:password`` format.

        Examples
        --------
        >>> client = WOQLClient("http://localhost:6363")
        >>> client.basic_auth()
        False
        >>> client.basic_auth("password", "admin")
        'admin:password'
        >>> client.basic_auth()
        'admin:password'
        """
        if key:
            self.conConfig.set_basic_auth(key, user)
        return self.conConfig.basic_auth

    def remote_auth(self, auth_info: Optional[Dict[str, str]] = None) -> Dict[str, str]:
        """Set or get the Basic auth or JWT token used for authenticating to the server.

        If ``auth_info`` is not provided, then the config will not be updated.

        Parameters
        ----------
        auth_info : dict, optional
            Optional dict of authentication info containing
            ``"type"``, ``"user"`` and ``"key"`` keys.

        Returns
        -------
        dict
            The remote authentication info.

        Examples
        --------
        >>> client = WOQLClient("http://localhost:6363")
        >>> client.remote_auth()
        >>> client.remote_auth({"type": "jwt", "user": "admin", "key": "<token>"})
        {'type': 'jwt', 'user': 'admin', 'key': '<token>'}
        """
        if auth_info:
            self.conConfig.set_remote_auth(auth_info)
        return self.conConfig.remote_auth

    def set_db(self, dbid: Optional[str]) -> str:
        """Set and return the current database.

        Parameters
        ----------
        dbid : str, optional
            Database identifer to set in the config.

        Returns
        -------
        str
            The current database identifier.

        Examples
        --------
        >>> client = WOQLClient("http://localhost:6363")
        >>> client.set_db("<database>")
        '<database>'
        """
        return self.db(dbid)

    def db(self, dbid: Optional[str] = None) -> str:
        """Set or get the current database.

        If ``dbid`` is not provided, then the config will not be updated.

        Parameters
        ----------
        dbid : str, optional
            Optional database identifier to set in the config.

        Returns
        -------
        str
            The current database identifier.

        Examples
        --------
        >>> client = WOQLClient("http://localhost:6363")
        >>> client.db()
        False
        >>> client.db("<database>")
        '<database>'
        >>> client.db()
        '<database>'
        """
        if dbid:
            self.conConfig.db = dbid
        return self.conConfig.db

    def account(self, accountid: Optional[str] = None) -> str:
        """Set or get the account identifier.

        If ``accountid`` is not provided, then the config will not be updated.

        Parameters
        ----------
        accountid : str, optional
            Optional account identifier to set in the config.

        Returns
        -------
        str
            The current account name.

        Examples
        --------
        >>> client = WOQLClient("http://localhost:6363")
        >>> client.account()
        False
        >>> client.account("<account>")
        '<account>'
        >>> client.account()
        '<account>'
        """
        if accountid:
            self.conConfig.account = accountid
        return self.conConfig.account

    def user_account(self) -> str:
        """Get the current user identifier.

        Returns
        -------
        str
            User identifier.

        Examples
        --------
        >>> client = WOQLClient("http://localhost:6363")
        >>> client.user_account()
        '<uid>'
        """
        u = self.conCapabilities.get_user()
        return u.id

    def user(self) -> Dict[str, Any]:
        """Get the current user's information.

        Returns
        -------
        dict

        Examples
        --------
        >>> client = WOQLClient("http://localhost:6363")
        >>> client.user()
        {'id': '<uid>', 'author': '<author>', 'roles': [], 'label': '<label>', 'comment': '<comment>'}
        """
        return self.conCapabilities.get_user()

    def repo(self, repoid: Optional[str] = None) -> str:
        """Set or get the repository identifier.

        If ``repoid`` is not provided, then the config will not be updated.

        Parameters
        ----------
        repoid : str, optional
            Optional repository identifier to set in the config.

        Returns
        -------
        str
            The current repository identifier.

        Examples
        --------
        >>> client = WOQLClient("http://localhost:6363")
        >>> client.repo()
        'local'
        >>> client.repo("<repository>")
        '<repository>'
        >>> client.repo()
        '<repository>'
        """
        if repoid:
            self.conConfig.repo = repoid

        return self.conConfig.repo

    def ref(self, refid: Optional[str] = None) -> str:
        """Set or get the ref pointer (pointer to a commit within the branch).

        If ``refid`` is not provided, then the config will not be updated.

        Parameters
        ----------
        refid : str, optional
            Optional ref pointer to set in the config.

        Returns
        -------
        str
            The current ref pointer.

        Examples
        --------
        >>> client = WOQLClient("http://localhost:6363")
        >>> client.ref()
        False
        >>> client.ref("<branch>")
        '<branch>'
        >>> client.ref()
        '<branch>'
        """
        if refid:
            self.conConfig.ref = refid
        return self.conConfig.ref

    def checkout(self, branchid: Optional[str] = None) -> str:
        """Set or get the current branch identifier.

        If ``branchid`` is not provided, then the config will not be updated.

        Parameters
        ----------
        branchid : str, optional
            Optional branch identifier to set in the config.

        Returns
        -------
        str
            The current branch identifier.

        Examples
        --------
        >>> client = WOQLClient("http://localhost:6363")
        >>> client.checkout()
        'main'
        >>> client.checkout("<branch>")
        '<branch>'
        >>> client.checkout()
        '<branch>'
        """
        if branchid:
            self.conConfig.branch = branchid
        return self.conConfig.branch

    def uid(self, ignore_jwt: Optional[bool] = True) -> str:
        """Get the current user identifier.

        Parameters
        ----------
        ignore_jwt : bool, optional
            If ``True``, the local user identifier will be returned rather than the one set in the JWT.

        Returns
        -------
        str
            The local or JWT user identifier.

        Examples
        --------
        >>> client = WOQLClient("http://localhost:6363")
        >>> client.uid()
        '<uid>'
        >>> client.uid(False)
        '<jwt_uid>'
        """
        return self.conConfig.user(ignore_jwt)

    def resource(self, ttype: str, val: Optional[str] = None) -> str:
        """Create a resource identifier string based on the current config.

        Parameters
        ----------
        ttype : str
            Type of resource. One of ["db", "meta", "repo", "commits", "ref", "branch"].
        val : str, optional
            Branch or commit identifier.

        Returns
        -------
        str
            The constructed resource string.

        Examples
        --------
        >>> client = WOQLClient("http://localhost:6363")
        >>> client.account("<account>")
        '<account>'
        >>> client.db("<db>")
        '<db>'
        >>> client.repo("<repo>")
        '<repo>'
        >>> client.resource("db")
        '<account>/<db>/'
        >>> client.resource("meta")
        '<account>/<db>/_meta'
        >>> client.resource("commits")
        '<account>/<db>/<repo>/_commits'
        >>> client.resource("repo")
        '<account>/<db>/<repo>/_meta'
        >>> client.resource("ref", "<reference>")
        '<account>/<db>/<repo>/commit/<reference>'
        >>> client.resource("branch", "<branch>")
        '<account>/<db>/<repo>/branch/<branch>'
        """
        base = self.account() + "/" + self.db() + "/"
        if ttype == "db":
            return base
        elif ttype == "meta":
            return base + "_meta"
        base = base + self.repo()
        if ttype == "repo":
            return base + "/_meta"
        elif ttype == "commits":
            return base + "/_commits"
        if val is None:
            if ttype == "ref":
                val = self.ref()
            else:
                val = self.checkout()
        if ttype == "branch":
            return base + "/branch/" + val
        if ttype == "ref":
            return base + "/commit/" + val

    def set(self, **kwargs: Dict[str, Any]):  # bad naming
        r"""Update multiple config values on the current context.

        Parameters
        ----------
        \**kwargs
            Dict of config options to set.

        Examples
        --------
        >>> client = WOQLClient("http://localhost:6363")
        >>> client.set({"account": "<account>", "branch": "<branch>"})
        """
        self.conConfig.update(**kwargs)

    def create_database(
        self,
        dbid: str,
        accountid: Optional[str] = None,
        label: Optional[str] = None,
        description: Optional[str] = None,
        prefixes: Optional[dict] = None,
        include_schema: bool = True,
    ) -> dict:
        """Create a TerminusDB database by posting
        a terminus:Database document to the Terminus Server.

        Parameters
        ----------
        dbid : str
            Unique identifier of the database.
        accountid : str, optional
            ID of the organization in which to create the DB (defaults to 'admin')
        label : str, optional
            Database name.
        description : str, optional
            Database description.
        prefixes : dict, optional
            Optional dict containing ``"doc"`` and ``"scm"`` keys.

            doc (str)
                IRI to use when ``doc:`` prefixes are expanded. Defaults to ``terminusdb:///data``.
            scm (str)
                IRI to use when ``scm:`` prefixes are expanded. Defaults to ``terminusdb:///schema``.
        include_schema : bool
            If ``True``, a main schema graph will be created, otherwise only a main instance graph will be created.

        Returns
        -------
        dict

        Examples
        --------
        >>> client = WOQLClient("https://127.0.0.1:6363/")
        >>> client.create_database("someDB", "Database Label", "password")
        """
        details: Dict[str, Any] = {}
        if label:
            details["label"] = label
        else:
            details["label"] = dbid
        if description:
            details["comment"] = description
        else:
            details["comment"] = ""
        if include_schema:
            details["schema"] = True
        if prefixes:
            details["prefixes"] = prefixes
        if accountid is None:
            accountid = self.user_account()

        self.db(dbid)
        self.account(accountid)
        return self.dispatch(
            APIEndpointConst.CREATE_DATABASE, self.conConfig.db_url(), details
        )

    def delete_database(
        self, dbid: str, accountid: Optional[str] = None, force: bool = False
    ) -> dict:
        """Delete a TerminusDB database.

        If ``accountid`` is provided, then the account in the config will be updated
        and the new value will be used in future requests to the server.

        Parameters
        ----------
        dbid : str
            ID of the database to delete
        accountid : str, optional
            the account id in which the database resides (defaults to "admin")
        force: bool

        Returns
        -------
        dict

        Examples
        -------
        >>> client = WOQLClient("https://127.0.0.1:6363/")
        >>> client.delete_database("<database>", "<account>")
        dict
        """

        self.db(dbid)
        if accountid:
            self.account(accountid)
        payload = {"force": force}
        json_response = self.dispatch(
            APIEndpointConst.DELETE_DATABASE, self.conConfig.db_url(), payload
        )
        return json_response

    def create_graph(self, graph_type: str, graph_id: str, commit_msg: str) -> dict:
        """Create a new graph in the current database context.

        Parameters
        ----------
        graph_type : str
            Graph type, either ``"inference"``, ``"instance"`` or ``"schema"``.
        graph_id : str
            Graph identifier.
        commit_msg : str
            Commit message.

        Returns
        -------
        dict

        Raises
        ------
        ValueError
            If the value of ``graph_type`` is invalid.
        """
        if graph_type in ["inference", "schema", "instance"]:
            commit = self._generate_commit(commit_msg)
            return self.dispatch(
                APIEndpointConst.CREATE_GRAPH,
                self.conConfig.graph_url(graph_type, graph_id),
                commit,
            )

        raise ValueError(
            "Create graph parameter error - you must specify a valid graph_type (inference, instance, schema), graph_id and commit message"
        )

    def delete_graph(self, graph_type: str, graph_id: str, commit_msg: str) -> dict:
        """Delete a graph from the current database context.

        Parameters
        ----------
        graph_type : str
            Graph type, either ``"inference"``, ``"instance"`` or ``"schema"``.
        graph_id : str
            Graph identifier.
        commit_msg : str
            Commit message.

        Returns
        -------
        dict

        Raises
        ------
        ValueError
            If the value of ``graph_type`` is invalid.
        """
        if graph_type in ["inference", "schema", "instance"]:
            commit = self._generate_commit(commit_msg)
            return self.dispatch(
                APIEndpointConst.DELETE_GRAPH,
                self.conConfig.graph_url(graph_type, graph_id),
                commit,
            )

        raise ValueError(
            "Delete graph parameter error - you must specify a valid graph_type (inference, instance, schema), graph_id and commit message"
        )

    def get_triples(self, graph_type: str, graph_id: str) -> dict:
        """Retrieves the contents of the specified graph as triples encoded in turtle format

        Parameters
        ----------
        graph_type : str
            Graph type, either ``"inference"``, ``"instance"`` or ``"schema"``.
        graph_id : str
            Graph identifier.

        Returns
        -------
        dict
        """
        return self.dispatch(
            APIEndpointConst.GET_TRIPLES,
            self.conConfig.triples_url(graph_type, graph_id),
        )

    def update_triples(
        self, graph_type: str, graph_id: str, turtle, commit_msg: str
    ) -> dict:
        """Updates the contents of the specified graph with the triples encoded in turtle format Replaces the entire graph contents

        Parameters
        ----------
        graph_type : str
            Graph type, either ``"inference"``, ``"instance"`` or ``"schema"``.
        graph_id : str
            Graph identifier.
        turtle
            Valid set of triples in Turtle format.
        commit_msg : str
            Commit message.

        Returns
        -------
        dict
        """
        commit = self._generate_commit(commit_msg)
        commit["turtle"] = turtle
        return self.dispatch(
            APIEndpointConst.UPDATE_TRIPLES,
            self.conConfig.triples_url(graph_type, graph_id),
            commit,
        )

    def insert_triples(
        self, graph_type: str, graph_id: str, turtle, commit_msg: str
    ) -> dict:
        """Inserts into the specified graph with the triples encoded in turtle format.

        Parameters
        ----------
        graph_type : str
            Graph type, either ``"inference"``, ``"instance"`` or ``"schema"``.
        graph_id : str
            Graph identifier.
        turtle
            Valid set of triples in Turtle format.
        commit_msg : str
            Commit message.

        Returns
        -------
        dict
        """
        commit = self._generate_commit(commit_msg)
        commit["turtle"] = turtle
        return self.dispatch(
            APIEndpointConst.INSERT_TRIPLES,
            self.conConfig.triples_url(graph_type, graph_id),
            commit,
        )

    def get_csv(
        self,
        csv_name: str,
        csv_directory: Optional[str] = None,
        graph_type: Optional[str] = None,
        graph_id: Optional[str] = None,
    ):
        """Retrieves the contents of the specified graph as a CSV

        Parameters
        ----------
        csv_name : str
            Name of csv to dump from the specified database to extract.
        csv_directory : str
            CSV output directory path. (defaults to current directory).
        graph_type : str
            Graph type, either ``"inference"``, ``"instance"`` or ``"schema"``.
        graph_id : str, optional
            Graph identifier.

        Returns
        -------
        dict
            An API success message
        """
        options = {}
        if csv_directory is None:
            csv_directory = os.getcwd()
        options["name"] = csv_name

        result = self.dispatch(
            APIEndpointConst.GET_CSV,
            self.conConfig.csv_url(graph_type, graph_id),
            options,
        )

        stream = open(f"{csv_directory}/{csv_name}", "w")
        stream.write(result.text)
        stream.close()
        return result

<<<<<<< HEAD
    def update_csv(
        self,
        csv_paths: Union[str, List[str]],
        commit_msg: str,
        graph_type: Optional[str] = None,
        graph_id: Optional[str] = None,
    ) -> dict:
        """Updates the contents of the specified graph with the triples encoded in turtle format Replaces the entire graph contents

        Parameters
        ----------
        csv_paths : str or list of str
            csv path or list of csv paths to load. (required)
=======
    def update_csv(self, csv_paths, commit_msg, graph_type = None, graph_id = None):
        """Updates the contents of the specified csv paths, creating the appropriate
        diff object as the commit.

        Parameters
        ----------
        csv_paths : str or list
            CSV or list of csvs to upload
>>>>>>> ea935092
        commit_msg : str
            Commit message.
        graph_type : str
            Graph type, either ``"inference"``, ``"instance"`` or ``"schema"``.
        graph_id : str, optional
            Graph identifier.

        Returns
        -------
        dict
            An API success message
        """
        if commit_msg is None:
            commit_msg = f"Update csv from {csv_paths} by python client {__version__}"
        commit = self._generate_commit(commit_msg)
        if isinstance(csv_paths, str):
            csv_paths_list = [csv_paths]
        else:
            csv_paths_list = csv_paths

        file_dict = {}
        for path in csv_paths_list:
            name = os.path.basename(os.path.normpath(path))
            file_dict[name] = (name, open(path, "rb"), "application/binary")

        return self.dispatch(
            APIEndpointConst.UPDATE_CSV,
            self.conConfig.csv_url(graph_type, graph_id),
            commit,
            file_dict=file_dict,
        )

<<<<<<< HEAD
    def insert_csv(
        self,
        csv_paths: Union[str, List[str]],
        commit_msg: str,
        graph_type: Optional[str] = None,
        graph_id: Optional[str] = None,
    ) -> dict:
        """Inserts into the specified graph with the triples encoded in turtle format.
=======
    def insert_csv(self, csv_paths, commit_msg, graph_type = None, graph_id = None):
        """Inserts a list of csvs into the specified path
>>>>>>> ea935092

        Parameters
        ----------
        csv_paths : str or list
            CSV or list of csvs to upload
        commit_msg : str
            Commit message.
        graph_type : str
            Graph type, either ``"inference"``, ``"instance"`` or ``"schema"``.
        graph_id : str
            Graph identifier.

        Returns
        -------
        dict
            An API success message
        """
        if commit_msg is None:
            commit_msg = f"Insert csv from {csv_paths} by python client {__version__}"
        commit = self._generate_commit(commit_msg)
        file_dict: Dict[str, Any] = {}
        if isinstance(csv_paths, str):
            csv_paths_list = [csv_paths]
        else:
            csv_paths_list = csv_paths

        file_dict = {}
        for path in csv_paths_list:
            name = os.path.basename(os.path.normpath(path))
            file_dict[name] = (name, open(path, "rb"), "application/binary")

        return self.dispatch(
            APIEndpointConst.INSERT_CSV,
            self.conConfig.csv_url(graph_type, graph_id),
            commit,
            file_dict=file_dict,
        )

    def query(
        self,
        woql_query: Union[dict, WOQLQuery],
        commit_msg: Optional[str] = None,
        file_dict: Optional[dict] = None,
    ):
        """Updates the contents of the specified graph with the triples encoded in turtle format Replaces the entire graph contents

        Parameters
        ----------
        woql_query : dict or WOQLQuery object
            A woql query as an object or dict
        commit_mg : str
            A message that will be written to the commit log to describe the change
        file_dict:
            File dictionary to be associated with post name => filename, for multipart POST

        Examples
        -------
        >>> WOQLClient(server="http://localhost:6363").query(woql, "updating graph")
        """
        if (
            hasattr(woql_query, "_contains_update_check")
            and woql_query._contains_update_check()  # type: ignore
        ):
            if not commit_msg:
                commit_msg = f"Update Query generated by python client {__version__}"
            query_obj = self._generate_commit(commit_msg)
        elif type(woql_query) is dict and commit_msg:
            query_obj = self._generate_commit(commit_msg)
        else:
            query_obj = {}

        if isinstance(woql_query, WOQLQuery):
            request_woql_query = woql_query.to_dict()
        else:
            request_woql_query = woql_query
        request_woql_query[
            "@context"
        ] = self.conCapabilities.get_context_for_outbound_query(None, self.db())
        query_obj["query"] = request_woql_query
        request_file_dict: Optional[Dict[str, Tuple[str, Union[str, BinaryIO], str]]]
        if file_dict is not None and type(file_dict) is dict:
            request_file_dict = {}
            for name in query_obj:
                query_obj_value = query_obj[name]
                request_file_dict[name] = (
                    name,
                    json.dumps(query_obj_value),
                    "application/json",
                )
            for name in file_dict:
                path = file_dict[name]
                request_file_dict[name] = (name, open(path, "rb"), "application/binary")
            payload = None
        else:
            request_file_dict = None
            payload = query_obj

        return self.dispatch(
            APIEndpointConst.WOQL_QUERY,
            self.conConfig.query_url(),
            payload,
            request_file_dict,
        )

    def branch(self, new_branch_id: str, empty: bool = False) -> dict:
        """Create a branch starting from the current branch.

        Parameters
        ----------
        new_branch_id : str
            New branch identifier.
        empty : bool
            Create an empty branch if true (no starting commit)

        Returns
        -------
        dict
        """
        if empty:
            source = {}
        elif self.ref():
            source = {
                "origin": f"{self.account()}/{self.db()}/{self.repo()}/commit/{self.ref()}"
            }
        else:
            source = {
                "origin": f"{self.account()}/{self.db()}/{self.repo()}/branch/{self.checkout()}"
            }

        return self.dispatch(
            APIEndpointConst.BRANCH, self.conConfig.branch_url(new_branch_id), source
        )

    def pull(self, remote_source_repo: dict) -> dict:
        """Pull updates from a remote repository to the current database.

        Parameters
        ----------
        remote_source_repo : dict
            Remote repository identifier containing ``"remote"`` and ``"remote_branch"`` keys.

        Returns
        -------
        dict

        Raises
        ------
        ValueError
            If the ``remote_source_repo`` is missing required keys.

        Examples
        --------
        >>> client = WOQLClient("https://127.0.0.1:6363/")
        >>> client.pull({"remote": "<remote>", "remote_branch": "<branch>"})
        """
        rc_args = self._prepare_revision_control_args(remote_source_repo)
        if (
            rc_args is not None
            and rc_args.get("remote")
            and rc_args.get("remote_branch")
        ):
            return self.dispatch(
                APIEndpointConst.PULL,
                self.conConfig.pull_url(),
                rc_args,
            )
        else:
            raise ValueError(
                "Pull parameter error - you must specify a valid remote source and branch to pull from"
            )

    def fetch(self, remote_id: str):
        return self.dispatch(APIEndpointConst.FETCH, self.conConfig.fetch_url(remote_id))

    def push(self, remote_target_repo: Dict[str, str]):
        """Push changes from a branch to a remote repo

        Parameters
        ----------
        remote_source_repo : dict
            details of the remote to push to [remote, remote_branch, message]

        Examples
        -------
        >>> WOQLClient(server="http://localhost:6363").push({remote: "origin", "remote_branch": "main", "author": "admin", "message": "message"})
        """
        rc_args = self._prepare_revision_control_args(remote_target_repo)
        if (
            rc_args is not None
            and rc_args.get("remote")
            and rc_args.get("remote_branch")
        ):
            return self.dispatch(
                APIEndpointConst.PUSH, self.conConfig.push_url(), rc_args
            )
        else:
            raise ValueError(
                "Push parameter error - you must specify a valid remote target"
            )

    def rebase(self, rebase_source: Dict[str, str]) -> dict:
        """Rebase the current branch onto the specified remote branch.

        Notes
        -----
        The "remote" repo can live in the local database.

        Parameters
        ----------
        rebase_source : dict
            Dict containing a ``"rebase_from"`` key.

        Returns
        -------
        dict

        Raises
        ------
        ValueError
            If the ``rebase_source`` is missing required keys.

        Examples
        --------
        >>> client = WOQLClient("https://127.0.0.1:6363/")
        >>> client.rebase({"rebase_from": "<branch>"})
        """
        rc_args = self._prepare_revision_control_args(rebase_source)
        if rc_args is not None and rc_args.get("rebase_from"):
            return self.dispatch(
                APIEndpointConst.REBASE, self.conConfig.rebase_url(), rc_args
            )
        else:
            raise ValueError(
                "Rebase parameter error - you must specify a valid rebase source to rebase from"
            )

    def reset(self, commit_path: str) -> dict:
        """Reset the current branch HEAD to the specified commit path.

        Notes
        -----
        The "remote" repo can live in the local database.

        Parameters
        ----------
        commit_path : string
            Path to the commit, for instance admin/database/local/commit/234980523ffaf93.

        Returns
        -------
        dict

        Examples
        --------
        >>> client = WOQLClient("https://127.0.0.1:6363/")
        >>> client.checkout("some_branch")
        >>> client.reset('admin/database/local/commit/234980523ffaf93')
        """

        return self.dispatch(
            APIEndpointConst.RESET,
            self.conConfig.reset_url(),
            {"commit_descriptor": commit_path},
        )

    def optimize(self, path: str) -> dict:
        """Optimize the specified path.

        Notes
        -----
        The "remote" repo can live in the local database.

        Parameters
        ----------
        path : string
            Path to optimize, for instance admin/database/_meta for the repo graph.

        Returns
        -------
        dict

        Examples
        --------
        >>> client = WOQLClient("https://127.0.0.1:6363/")
        >>> client.optimize('admin/database/_meta')
        """
        return self.dispatch(APIEndpointConst.RESET, self.conConfig.optimize_url(path))

    def squash(self, msg: str, author: Optional[str] = None) -> dict:
        """Squash the current branch HEAD into a commit

        Notes
        -----
        The "remote" repo can live in the local database.

        Parameters
        ----------
        msg : string
            Message for the newly created squash commit
        author : string
            Author of the commit

        Returns
        -------
        dict
            A dict with the new commit id:
            {'@type' : 'api:SquashResponse',
             'api:commit' : Commit,
             'api:old_commit' : Old_Commit,
             'api:status' : "api:success"}

        Examples
        --------
        >>> client = WOQLClient("https://127.0.0.1:6363/")
        >>> client.connect(user="admin", key="root", account="admin", db="some_db")
        >>> client.squash('This is a squash commit message!')
        """
        commit_object = self._generate_commit(msg, author)
        return self.dispatch(
            APIEndpointConst.SQUASH, self.conConfig.squash_url(), commit_object
        )

    def clonedb(self, clone_source: Dict[str, str], newid: str) -> dict:
        """Clone a remote repository and create a local copy.

        Parameters
        ----------
        clone_source : dict
            Dict containing a ``"remote_url"`` key.
        newid : str
            Identifier of the new repository to create.

        Returns
        -------
        dict

        Raises
        ------
        ValueError
            If the ``clone_source`` is missing required keys.

        Examples
        --------
        >>> client = WOQLClient("https://127.0.0.1:6363/")
        >>> client.clonedb({"remote_url": "<remote_url>"}, "<newid>")
        """
        rc_args = self._prepare_revision_control_args(clone_source)
        if rc_args is not None and rc_args.get("remote_url"):
            return self.dispatch(
                APIEndpointConst.CLONE, self.conConfig.clone_url(newid), rc_args
            )
        else:
            raise ValueError(
                "Clone parameter error - you must specify a valid id for the cloned database"
            )

    def _generate_commit(self, msg: str, author: Optional[str] = None) -> dict:
        """Pack the specified commit info into a dict format expected by the server.

        Parameters
        ----------
        msg : str
            Commit message.
        author : str
            Commit author.

        Returns
        -------
        dict
            Formatted commit info.

        Examples
        --------
        >>> client = WOQLClient("https://127.0.0.1:6363/")
        >>> client._generate_commit("<message>", "<author>")
        {'commit_info': {'author': '<author>', 'message': '<message>'}}
        """
        if author:
            mes_author = author
        else:
            mes_author = self.conCapabilities.author()

        ci = {"commit_info": {"author": mes_author, "message": msg}}
        return ci

    def _prepare_revision_control_args(
        self, rc_args: Optional[dict] = None
    ) -> Optional[dict]:
        """Ensure the ``"author"`` field in the specified argument dict is set.
        If ``"author"`` is not in ``rc_args``, the current author value will be set.

        Parameters
        ----------
        rc_args : dict, optional
            Optional dict containing arguments used in revision control actions.

        Returns
        -------
        dict, optional
            ``None`` if ``rc_args`` is not provided, otherwise the modified ``rc_args``.
        """
        if rc_args is None:
            return None
        if not rc_args.get("author"):
            rc_args["author"] = self.conCapabilities.author()
        return rc_args

    def dispatch(
        self,
        action: Union[str, Tuple[str]],
        url: str,
        payload: Optional[dict] = None,
        file_dict: Optional[dict] = None,
    ) -> dict:
        """Directly dispatch to a TerminusDB database.

        Parameters
        ----------
        action
            The action to perform on the server.
        url : str
            The server URL to point the action at.
        payload : dict, optional
            Payload to send to the server.
        file_dict : dict, optional
            Dict of files to include in the query.

        Returns
        -------
        dict
        """

        # check if we can perform this action or raise an AccessDeniedError error
        # review the access control
        # self.conCapabilities.capabilitiesPermit(action)
        # url, action, payload={}, basic_auth, jwt=None, file_dict=None)

        if payload is None:
            payload = {}

        return DispatchRequest.send_request_by_action(
            url,
            action,
            payload,
            self.basic_auth(),
            self.remote_auth(),
            file_dict,
            self.insecure,
        )

    def get_database(self, dbid: str, account: str) -> Optional[dict]:
        """
        Returns metadata (id, organization, label, comment) about the requested database
        Parameters
        ----------
        dbid : str
            The id of the database
        account : str
            The account / organization id that the user is acting through

        Returns
        -------
        dict or None if not found
        """
        return self.conCapabilities.get_database(dbid, account)

    def get_databases(self) -> List[Dict]:
        """
        Returns a list of database metadata records for all databases the user has access to

        Returns
        -------
        list of dicts
        """
        return self.conCapabilities.get_databases()

    def get_metadata(self, dbid: str, account):
        """
        Alias of get_database above - deprecated - included for backwards compatibility
        """
        return self.get_database(dbid, account)

    def server(self) -> str:
        """
        Returns the URL of the currently connected server
        """
        return self.conConfig.server

    def api(self) -> str:
        """
        Returns the URL of the currently connected server
        """
        return self.conConfig.api

    """
    Unstable / Experimental Endpoints

    The below API endpoints are not yet officially released

    They are part of the server API (not desktop) and will be finalized and
    officially released when that package is released. They should be considered
    unreliable and unstable until then and use is unsupported and at your own risk
    """

    def get_class_frame(self, class_name):
        opts = {"class": class_name}
        return self.dispatch(
            APIEndpointConst.CLASS_FRAME, self.conConfig.class_frame_url(), opts,
        )<|MERGE_RESOLUTION|>--- conflicted
+++ resolved
@@ -722,7 +722,7 @@
         stream.close()
         return result
 
-<<<<<<< HEAD
+
     def update_csv(
         self,
         csv_paths: Union[str, List[str]],
@@ -736,7 +736,7 @@
         ----------
         csv_paths : str or list of str
             csv path or list of csv paths to load. (required)
-=======
+
     def update_csv(self, csv_paths, commit_msg, graph_type = None, graph_id = None):
         """Updates the contents of the specified csv paths, creating the appropriate
         diff object as the commit.
@@ -745,7 +745,7 @@
         ----------
         csv_paths : str or list
             CSV or list of csvs to upload
->>>>>>> ea935092
+
         commit_msg : str
             Commit message.
         graph_type : str
@@ -778,7 +778,7 @@
             file_dict=file_dict,
         )
 
-<<<<<<< HEAD
+
     def insert_csv(
         self,
         csv_paths: Union[str, List[str]],
@@ -787,10 +787,10 @@
         graph_id: Optional[str] = None,
     ) -> dict:
         """Inserts into the specified graph with the triples encoded in turtle format.
-=======
+
     def insert_csv(self, csv_paths, commit_msg, graph_type = None, graph_id = None):
         """Inserts a list of csvs into the specified path
->>>>>>> ea935092
+
 
         Parameters
         ----------
