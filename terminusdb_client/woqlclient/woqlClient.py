"""woqlClient.py
WOQLClient is the Python public API for TerminusDB"""
import copy
import json
import os
import warnings
from base64 import b64encode
from typing import Any, Dict, List, Optional, Union

import requests
from urllib3.exceptions import InsecureRequestWarning

from ..__version__ import __version__
from ..woqlquery.woql_query import WOQLQuery
from .errors import DatabaseError, InterfaceError

# WOQL client object
# license Apache Version 2
# summary Python module for accessing the Terminus DB API


class WOQLClient:
    """Client for querying a TerminusDB server using WOQL queries."""

    def __init__(self, server_url: str, insecure=False, **kwargs) -> None:
        r"""The WOQLClient constructor.

        Parameters
        ----------
        server_url : str
            URL of the server that this client will connect to.
        insecure : bool
            weather or not the connection is insecure. Passing insecure=True will skip HTTPS certificate checking.
        \**kwargs
            Extra configuration options

        """
        self._server_url = server_url.strip("/")
        self._api = f"{self._server_url}/api"
        self._connected = False
        self.insecure = insecure
        self._commit_made = 0

    def connect(
        self,
        account: str = "admin",
        db: Optional[str] = None,
        remote_auth: str = None,
        key: str = "root",
        user: str = "admin",
        branch: str = "main",
        ref: Optional[str] = None,
        repo: str = "local",
        **kwargs,
    ) -> None:
        r"""Connect to a Terminus server at the given URI with an API key.

        Stores the connection settings and necessary meta-data for the connected server. You need to connect before most database operations.

        Parameters
        ----------
        account: str
            Name of the organization account, default to be "admin"
        db: optional, str
            Name of the database connected
        remote_auth: optional, str
            Remote Auth setting
        key: optional, str
            API key for connecting, default to be "root"
        user: optional, str
            Name of the user, default to be "admin"
        branch: optional, str
            Branch to be connected, default to be "main"
        ref: optional, str
            Ref setting
        repo: optional, str
            Local or remote repo, default to be "local"
        \**kwargs
            Extra configuration options.

        Examples
        -------
        >>> client = WOQLClient("https://127.0.0.1:6363", insecure=True)
        >>> client.connect(key="root", account="admin", user="admin", db="example_db")
        """

        self._account = account
        self._db = db
        self._remote_auth = remote_auth
        self._key = key
        self._user = user
        self._branch = branch
        self._ref = ref
        self._repo = repo

        self._connected = True

        capabilities = self._dispatch_json("get", self._api)
        self._uid = capabilities["@id"]

        #
        # Get the current user's identifier, if logged in to Hub, it will be their email otherwise it will be the user provided
        if capabilities.get("system:user_identifier"):
            self._author = capabilities["system:user_identifier"]["@value"]
        else:
            self._author = self._user

        if self._db is not None:
            self._context = self._get_prefixes()

        self._commit_made = 0

    def close(self) -> None:
        """Undo connect and close the connection.

        The connection will be unusable from this point forward; an Error (or subclass) exception will be raised if any operation is attempted with the connection, unless connect is call again."""
        self._connected = False

    def _check_connection(self, check_db=True) -> None:
        """Raise connection InterfaceError if not connected
        Defaults to check if a db is connected"""
        if not self._connected:
            raise InterfaceError("Client is not connected to a TerminusDB server.")
        if check_db and self._db is None:
            raise InterfaceError(
                "No database is connected. Please either connect to a database or create a new database."
            )

    def _get_current_commit(self):
        woql_query = (
            WOQLQuery()
            .using("_commits")
            .triple("v:branch", "ref:branch_name", "main")
            .triple("v:branch", "ref:ref_commit", "v:commit")
        )
        result = self.query(woql_query)
        current_commit = result.get("bindings")[0].get("commit")
        return current_commit

    def _get_target_commit(self, step):
        woql_query = (
            WOQLQuery()
            .using("_commits")
            .path(
                "v:commit",
                f"ref:commit_parent{{{step},{step}}}",
                "v:target_commit",
                "v:path",
            )
            .triple("v:branch", "ref:branch_name", self.checkout())
            .triple("v:branch", "ref:ref_commit", "v:commit")
            .triple("v:target_commit", "ref:commit_id", "v:cid")
        )
        result = self.query(woql_query)
        target_commit = result.get("bindings")[0].get("cid").get("@value")
        return target_commit

    def rollback(self, steps=1) -> None:
        """Rollback number of update queries set in steps.

        Steps need to be smaller than the number of update queries made in the session. Number of update queries made in the session is counted from the last connection or commit() call.

        Parameters
        ----------
        steps: int
            Number of update queries to rollback.

        Returns
        -------
        None
        """
        self._check_connection()
        if steps > self._commit_made:
            raise ValueError(
                f"Cannot rollback before the lst connection or commit call. Number of update queries made that can be rollback: {self._commit_made}"
            )
        target_commit = self._get_target_commit(steps)
        self._commit_made -= steps
        self.reset(f"{self._account}/{self._db}/{self._repo}/commit/{target_commit}")

    def copy(self) -> "WOQLClient":
        """Create a deep copy of this client.

        Returns
        -------
        WOQLClient
            The copied client instance.

        Examples
        --------
        >>> client = WOQLClient("https://127.0.0.1:6363/")
        >>> clone = client.copy()
        >>> assert client is not clone
        """
        return copy.deepcopy(self)

    def basic_auth(self, key: Optional[str] = None, user: Optional[str] = None):
        """Set or get the ``user:password`` for basic HTTP authentication to the server.

        If ``key`` is not provided, then the config will not be updated.

        Parameters
        ----------
        key : str, optional
            Optional password to use when authenticating to the server.
        user : str, optional
            Optional user name to use when authenticating to the server.

        Returns
        -------
        str:
            The basic authentication credentials in ``user:password`` format.

        Examples
        --------
        >>> client = WOQLClient("http://localhost:6363")
        >>> client.basic_auth()
        None
        >>> client.basic_auth("password", "admin")
        'admin:password'
        >>> client.basic_auth()
        'admin:password'
        """
        if not self._connected:
            return None
        if key is not None:
            self._key = key
        if user is not None:
            self._user = user
        return f"{self._user}:{self._key}"

    def remote_auth(self, auth_info: Optional[Dict[str, str]] = None) -> Dict[str, str]:
        """Set or get the Basic auth or JWT token used for authenticating to the server.

        If ``auth_info`` is not provided, then the config will not be updated.

        Parameters
        ----------
        auth_info : dict, optional
            Optional dict of authentication info containing
            ``"type"``, ``"user"`` and ``"key"`` keys.

        Returns
        -------
        dict
            The remote authentication info.

        Examples
        --------
        >>> client = WOQLClient("http://localhost:6363")
        >>> client.remote_auth()
        >>> client.remote_auth({"type": "jwt", "user": "admin", "key": "<token>"})
        {'type': 'jwt', 'user': 'admin', 'key': '<token>'}
        """
        if auth_info is not None:
            self._remote_auth = auth_info
        return self._remote_auth

    def set_db(self, dbid: str, account: Optional[str] = None) -> str:
        """Set the connection to another database. This will reset the connection.

        Parameters
        ----------
        dbid : str
            Database identifer to set in the config.
        account : str
            User identifer to set in the config. If not passed in, it will use the current one.

        Returns
        -------
        str
            The current database identifier.

        Examples
        --------
        >>> client = WOQLClient("https://127.0.0.1:6363")
        >>> client.set_db("database1")
        'database1'
        """

        if account is None:
            account = self._account

        return self.connect(
            account=account,
            db=dbid,
            remote_auth=self._remote_auth,
            key=self._key,
            user=self._user,
            branch=self._branch,
            ref=self._ref,
            repo=self._repo,
        )

    def db(self) -> str:
        """Get the current database.

        Returns
        -------
        str
            The current database identifier.

        Examples
        --------
        >>> client = WOQLClient(""https://127.0.0.1:6363"")
        >>> client.db()
        None
        >>> client.connect('database')
        >>> client.db()
        'database'
        """
        return self._db

    def account(self) -> str:
        """Get the account identifier.

        Returns
        -------
        str
            The current account name.

        Examples
        --------
        >>> client = WOQLClient("https://127.0.0.1:6363")
        >>> client.account()
        None
        >>> client.account()
        admin
        """
        return self._account

    def user_account(self) -> str:
        """**Deprecatied**

        Get the current user identifier.

        .. deprecated:: 1.0.0

        Returns
        -------
        str
            User identifier.

        """
        warnings.warn("user_account() is deprecated.", DeprecationWarning)
        return self._uid

    def user(self) -> str:
        """Get the current user's information.

        Returns
        -------
        str

        Examples
        --------
        >>> client = WOQLClient("https://127.0.0.1:6363")
        >>> client.connect()
        >>> client.user()
        "admin"
        """
        return self._user

    def repo(self, repoid: Optional[str] = None) -> str:
        """Set or get the repository identifier.

        If repoid is not provided, then the config will not be updated.

        Parameters
        ----------
        repoid : str, optional
            Optional repository identifier to set in the config.

        Returns
        -------
        str
            The current repository identifier.

        Examples
        --------
        >>> client = WOQLClient("https://127.0.0.1:6363")
        >>> client.repo()
        'local'
        >>> client.repo("repository1")
        repository1
        >>> client.repo()
        repository1
        """
        if repoid:
            self._repo = repoid

        return self._repo

    def ref(self, refid: Optional[str] = None) -> str:
        """Set or get the ref pointer (pointer to a commit within the branch).

        If ``refid`` is not provided, then the config will not be updated.

        Parameters
        ----------
        refid : str, optional
            Optional ref pointer to set in the config.

        Returns
        -------
        str
            The current ref pointer.

        Examples
        --------
        >>> client = WOQLClient("https://127.0.0.1:6363")
        >>> client.ref()
        None
        >>> client.ref('main')
        main
        >>> client.ref()
        main
        """
        if refid:
            self._ref = refid
        return self._ref

    def checkout(self, branchid: Optional[str] = None) -> str:
        """Set or get the current branch identifier.

        If branchid is not provided, then the config will not be updated.

        Parameters
        ----------
        branchid : str, optional
            Optional branch identifier to set in the config.

        Returns
        -------
        str
            The current branch identifier.

        Examples
        --------
        >>> client = WOQLClient("https://127.0.0.1:6363")
        >>> client.checkout()
        'main'
        >>> client.checkout("other_branch")
        other_branch
        >>> client.checkout()
        other_branch
        """
        if branchid:
            self._branch = branchid
        return self._branch

    def uid(self, ignore_jwt: Optional[bool] = True) -> str:
        """**Deprecated**
        Get the current user identifier.

        .. deprecated:: 1.0.0

        Parameters
        ----------
        ignore_jwt : bool, optional
            If ``True``, the local user identifier will be returned rather than the one set in the JWT.

        Returns
        -------
        str
            The local or JWT user identifier.

        Examples
        --------
        >>> client = WOQLClient("https://127.0.0.1:6363")
        >>> client.uid()
        '<uid>'
        >>> client.uid(False)
        '<jwt_uid>'
        """
        warnings.warn("uid() is deprecated.", DeprecationWarning)
        return self._uid

    def resource(self, ttype: str, val: Optional[str] = None) -> str:
        """Create a resource identifier string based on the current config.

        Parameters
        ----------
        ttype : str
            Type of resource. One of ["db", "meta", "repo", "commits", "ref", "branch"].
        val : str, optional
            Branch or commit identifier.

        Returns
        -------
        str
            The constructed resource string.

        Examples
        --------
        >>> client = WOQLClient("https://127.0.0.1:6363")
        >>> client.account("<account>")
        '<account>'
        >>> client.db("<db>")
        '<db>'
        >>> client.repo("<repo>")
        '<repo>'
        >>> client.resource("db")
        '<account>/<db>/'
        >>> client.resource("meta")
        '<account>/<db>/_meta'
        >>> client.resource("commits")
        '<account>/<db>/<repo>/_commits'
        >>> client.resource("repo")
        '<account>/<db>/<repo>/_meta'
        >>> client.resource("ref", "<reference>")
        '<account>/<db>/<repo>/commit/<reference>'
        >>> client.resource("branch", "<branch>")
        '<account>/<db>/<repo>/branch/<branch>'
        """
        base = self._account + "/" + self._db + "/"
        if ttype == "db":
            return base
        elif ttype == "meta":
            return base + "_meta"
        base = base + self._repo
        if ttype == "repo":
            return base + "/_meta"
        elif ttype == "commits":
            return base + "/_commits"
        if val is None:
            if ttype == "ref":
                val = self._ref
            else:
                val = self._branch
        if ttype == "branch":
            return base + "/branch/" + val
        if ttype == "ref":
            return base + "/commit/" + val

    def set(self, **kwargs: Dict[str, Any]):  # bad naming
        r"""**deprecated**

        Update multiple config values on the current context.

        .. deprecated:: 1.0.0
            use `connect` instead

        Parameters
        ----------
        \**kwargs
            Dict of config options to set.

        Examples
        --------
        >>> client = WOQLClient("http://localhost:6363")
        >>> client.set({"account": "<account>", "branch": "<branch>"})
        """
        warnings.warn("set() is deprecated; use connect().", DeprecationWarning)
        self.connect(**kwargs)

    def _get_prefixes(self):
        """Get the prefixes for a given database"""
        return self._dispatch_json("get", self._db_base("prefixes")).get("@context")

    def create_database(
        self,
        dbid: str,
        accountid: Optional[str] = None,
        label: Optional[str] = None,
        description: Optional[str] = None,
        prefixes: Optional[dict] = None,
        include_schema: bool = True,
    ) -> None:
        """Create a TerminusDB database by posting
        a terminus:Database document to the Terminus Server.

        Parameters
        ----------
        dbid : str
            Unique identifier of the database.
        accountid : str, optional
            ID of the organization in which to create the DB (defaults to 'admin')
        label : str, optional
            Database name.
        description : str, optional
            Database description.
        prefixes : dict, optional
            Optional dict containing ``"doc"`` and ``"scm"`` keys.

            doc (str)
                IRI to use when ``doc:`` prefixes are expanded. Defaults to ``terminusdb:///data``.
            scm (str)
                IRI to use when ``scm:`` prefixes are expanded. Defaults to ``terminusdb:///schema``.
        include_schema : bool
            If ``True``, a main schema graph will be created, otherwise only a main instance graph will be created.

        Raises
        ------
        InterfaceError
            if the client does not connect to a server

        Examples
        --------
        >>> client = WOQLClient("https://127.0.0.1:6363/")
        >>> client.create_database("someDB", "admin", "Database Label", "My Description")
        """
        details: Dict[str, Any] = {}
        if label:
            details["label"] = label
        else:
            details["label"] = dbid
        if description:
            details["comment"] = description
        else:
            details["comment"] = ""
        if include_schema:
            details["schema"] = True
        if prefixes:
            details["prefixes"] = prefixes
        if accountid is None:
            accountid = self._account

<<<<<<< HEAD
=======
        self._check_connection(check_db=False)

        self._db = dbid
>>>>>>> 70cc090f
        self._account = accountid
        self._connected = True
        self._commit_made = 0
        self._db = dbid
        self._dispatch("post", self._db_url(), details)
        self._context = self._get_prefixes()

    def delete_database(
        self,
        dbid: Optional[str] = None,
        accountid: Optional[str] = None,
        force: bool = False,
    ) -> None:
        """Delete a TerminusDB database.

        If ``accountid`` is provided, then the account in the config will be updated
        and the new value will be used in future requests to the server.

        Parameters
        ----------
        dbid : str
            ID of the database to delete
        accountid : str, optional
            the account id in which the database resides (defaults to "admin")
        force: bool

        Raises
        ------
        UserWarning
            If the value of dbid is None.
        InterfaceError
            if the client does not connect to a server.

        Examples
        -------
        >>> client = WOQLClient("https://127.0.0.1:6363/")
        >>> client.delete_database("<database>", "<account>")
        """

        self._check_connection(check_db=False)

        if dbid is None:
            raise UserWarning(
                f"You are currently using the database: {self._account}/{self._db}. If you want to delete it, please do 'delete_database({self._db},{self._account})' instead."
            )

        self._db = dbid
        if accountid is None:
            warnings.warn(
                f"Delete Database Warning: You have not specify the accountid, assuming {self._account}/{self._db}"
            )
        else:
            self._account = accountid
        payload = {"force": force}
        self._dispatch("delete", self._db_url(), payload)
        self._db = None

    def create_graph(
        self, graph_type: str, graph_id: str, commit_msg: Optional[str] = None
    ) -> None:
        """Create a new graph in the current database context.

        Parameters
        ----------
        graph_type : str
            Graph type, either "inference", "instance" or "schema".
        graph_id : str
            Graph identifier.
        commit_msg : str
            Commit message.

        Raises
        ------
        ValueError
            If the value of graph_type is invalid.
        InterfaceError
            if the client does not connect to a database
        """
        self._check_connection()
        if graph_type in ["inference", "schema", "instance"]:
            commit = self._generate_commit(commit_msg)
            self._dispatch(
                "post",
                self._graph_url(graph_type, graph_id),
                commit,
            )
        else:
            raise ValueError(
                "Create graph parameter error - you must specify a valid graph_type (inference, instance, schema), graph_id and commit message"
            )

    def delete_graph(
        self, graph_type: str, graph_id: str, commit_msg: Optional[str] = None
    ) -> None:
        """Delete a graph from the current database context.

        Parameters
        ----------
        graph_type : str
            Graph type, either "inference", "instance" or "schema".
        graph_id : str
            Graph identifier.
        commit_msg : str
            Commit message.

        Raises
        ------
        ValueError
            If the value of graph_type is invalid.
        InterfaceError
            if the client does not connect to a database
        """
        self._check_connection()
        if graph_type in ["inference", "schema", "instance"]:
            commit = self._generate_commit(commit_msg)
            self._dispatch(
                "delete",
                self._graph_url(graph_type, graph_id),
                commit,
            )
        else:
            raise ValueError(
                "Delete graph parameter error - you must specify a valid graph_type (inference, instance, schema), graph_id and commit message"
            )

    def get_triples(self, graph_type: str, graph_id: str) -> str:
        """Retrieves the contents of the specified graph as triples encoded in turtle format

        Parameters
        ----------
        graph_type : str
            Graph type, either "inference", "instance" or "schema".
        graph_id : str
            Graph identifier.

        Raises
        ------
        InterfaceError
            if the client does not connect to a database

        Returns
        -------
        str
        """
        self._check_connection()
        return self._dispatch(
            "get",
            self._triples_url(graph_type, graph_id),
        )

    def update_triples(
        self, graph_type: str, graph_id: str, turtle, commit_msg: str
    ) -> None:
        """Updates the contents of the specified graph with the triples encoded in turtle format Replaces the entire graph contents

        Parameters
        ----------
        graph_type : str
            Graph type, either "inference", "instance" or "schema".
        graph_id : str
            Graph identifier.
        turtle
            Valid set of triples in Turtle format.
        commit_msg : str
            Commit message.

        Raises
        ------
        InterfaceError
            if the client does not connect to a database
        """
        self._check_connection()
        commit = self._generate_commit(commit_msg)
        commit["turtle"] = turtle
        self._dispatch(
            "post",
            self._triples_url(graph_type, graph_id),
            commit,
        )

    def insert_triples(
        self, graph_type: str, graph_id: str, turtle, commit_msg: Optional[str] = None
    ) -> None:
        """Inserts into the specified graph with the triples encoded in turtle format.

        Parameters
        ----------
        graph_type : str
            Graph type, either "inference", "instance" or "schema".
        graph_id : str
            Graph identifier.
        turtle
            Valid set of triples in Turtle format.
        commit_msg : str
            Commit message.

        Raises
        ------
        InterfaceError
            if the client does not connect to a database
        """
        self._check_connection()
        commit = self._generate_commit(commit_msg)
        commit["turtle"] = turtle
        self._dispatch(
            "put",
            self._triples_url(graph_type, graph_id),
            commit,
        )

    def get_csv(
        self,
        csv_name: str,
        csv_directory: Optional[str] = None,
        csv_output_name: Optional[str] = None,
        graph_type: Optional[str] = "instance",
        graph_id: Optional[str] = "main",
    ):
        """Retrieves the contents of the specified graph as a CSV

        Parameters
        ----------
        csv_name : str
            Name of csv to dump from the specified database to extract.
        csv_directory : str, optional
            CSV output directory path. (defaults to current directory).
        csv_output_name: str, optional
            CSV output file name. (defaults to same csv name).
        graph_type : str
            Graph type, either "inference", "instance" or "schema". Default to be "instance"
        graph_id : str, optional
            Graph identifier. Default to be "main"

        Raises
        ------
        InterfaceError
            if the client does not connect to a database
        """
        self._check_connection()
        options = {}
        if csv_directory is None:
            csv_directory = os.getcwd()
        if csv_output_name is None:
            csv_output_name = csv_name
        options["name"] = csv_name

        result = self._dispatch(
            "get",
            self._csv_url(graph_type, graph_id),
            options,
        )

        stream = open(f"{csv_directory}/{csv_output_name}", "w")
        stream.write(result)
        stream.close()

    def update_csv(
        self,
        csv_paths: Union[str, List[str]],
        commit_msg: Optional[str] = None,
        graph_type: Optional[str] = "instance",
        graph_id: Optional[str] = "main",
    ) -> None:
        """Updates the contents of the specified graph with the triples encoded in turtle format Replaces the entire graph contents

        Parameters
        ----------
        csv_paths : str or list of str
            csv path or list of csv paths to load. (required)
        commit_msg : str
            Commit message.
        graph_type : str
            Graph type, either "inference", "instance" or "schema". Default to be "instance"
        graph_id : str, optional
            Graph identifier. Default to be "main"

        Raises
        ------
        InterfaceError
            if the client does not connect to a database
        """
        self._check_connection()
        if commit_msg is None:
            commit_msg = f"Update csv from {csv_paths} by python client {__version__}"
        commit = self._generate_commit(commit_msg)
        if isinstance(csv_paths, str):
            csv_paths_list = [csv_paths]
        else:
            csv_paths_list = csv_paths

        self._dispatch(
            "post",
            self._csv_url(graph_type, graph_id),
            commit,
            file_list=csv_paths_list,
        )

    def insert_csv(
        self,
        csv_paths: Union[str, List[str]],
        commit_msg: Optional[str] = None,
        graph_type: Optional[str] = "instance",
        graph_id: Optional[str] = "main",
    ) -> None:
        """Inserts into the specified graph with the triples encoded in turtle format.

        Parameters
        ----------
        csv_paths : str or list
            CSV or list of csvs to upload
        commit_msg : str
            Commit message.
        graph_type : str
            Graph type, either "inference", "instance" or "schema". Default to be "instance"
        graph_id : str, optional
            Graph identifier. Default to be "main"

        Raises
        ------
        InterfaceError
            if the client does not connect to a database
        """
        self._check_connection()
        if commit_msg is None:
            commit_msg = f"Insert csv from {csv_paths} by python client {__version__}"
        commit = self._generate_commit(commit_msg)
        if isinstance(csv_paths, str):
            csv_paths_list = [csv_paths]
        else:
            csv_paths_list = csv_paths

        self._dispatch(
            "put",
            self._csv_url(graph_type, graph_id),
            commit,
            file_list=csv_paths_list,
        )

    def commit(
        self,
        woql_query: Union[dict, WOQLQuery],
        commit_msg: Optional[str] = None,
        file_dict: Optional[dict] = None,
    ):
        """Updates the contents of the specified graph with the triples encoded in turtle format Replaces the entire graph contents and locking the commits so it cannot be rollback further than this point with the same client objcet.

        Parameters
        ----------
        woql_query : dict or WOQLQuery object
            A woql query as an object or dict
        commit_mg : str
            A message that will be written to the commit log to describe the change
        file_dict:
            File dictionary to be associated with post name => filename, for multipart POST

        Examples
        -------
        >>> WOQLClient(server="http://localhost:6363").commit(woql, "updating graph")
        """
        result = self.query(woql_query, commit_msg, file_dict)
        self._commit_made = 0
        return result

    def query(
        self,
        woql_query: Union[dict, WOQLQuery],
        commit_msg: Optional[str] = None,
        file_dict: Optional[dict] = None,
    ) -> Union[dict, str]:
        """Updates the contents of the specified graph with the triples encoded in turtle format Replaces the entire graph contents

        Parameters
        ----------
        woql_query : dict or WOQLQuery object
            A woql query as an object or dict
        commit_mg : str
            A message that will be written to the commit log to describe the change
        file_dict:
            File dictionary to be associated with post name => filename, for multipart POST

        Raises
        ------
        InterfaceError
            if the client does not connect to a database

        Examples
        -------
        >>> WOQLClient(server="http://localhost:6363").query(woql, "updating graph")

        Returns
        -------
        dict
        """
        self._check_connection()
        query_obj = self._generate_commit(commit_msg)
        if isinstance(woql_query, WOQLQuery):
            request_woql_query = woql_query.to_dict()
        else:
            request_woql_query = woql_query
        request_woql_query["@context"] = self._context
        query_obj["query"] = request_woql_query
        # request_file_dict: Optional[Dict[str, Tuple[str, Union[str, BinaryIO], str]]]
        if file_dict is not None and type(file_dict) is dict:
            request_file_dict = {}
            for name in query_obj:
                query_obj_value = query_obj[name]
                request_file_dict[name] = (
                    name,
                    json.dumps(query_obj_value),
                    "application/json",
                )
            file_list = []
            for name in file_dict:
                file_list.append(os.path.join(file_dict[name], name))
                # path = file_dict[name]
                # request_file_dict[name] = (name, open(path, "rb"), "application/binary")
            payload = None
        else:
            file_list = None
            payload = query_obj

        result = self._dispatch_json(
            "post",
            self._query_url(),
            payload,
            file_list,
        )
        if result.get("inserts") or result.get("deletes"):
            self._commit_made += 1
            return "Commit successfully made."
        return result

    def branch(self, new_branch_id: str, empty: bool = False) -> None:
        """Create a branch starting from the current branch.

        Parameters
        ----------
        new_branch_id : str
            New branch identifier.
        empty : bool
            Create an empty branch if true (no starting commit)

        Raises
        ------
        InterfaceError
            if the client does not connect to a database
        """
        self._check_connection()
        if empty:
            source = {}
        elif self._ref:
            source = {
                "origin": f"{self._account}/{self._db}/{self._repo}/commit/{self._ref}"
            }
        else:
            source = {
                "origin": f"{self._account}/{self._db}/{self._repo}/branch/{self._branch}"
            }

        self._dispatch("post", self._branch_url(new_branch_id), source)

    def pull(
        self,
        remote: str = "origin",
        remote_branch: Optional[str] = None,
        message: Optional[str] = None,
        author: Optional[str] = None,
    ) -> dict:
        """Pull updates from a remote repository to the current database.

        Parameters
        ----------
        remote: str
            remote to pull from, default "origin"
        remote_branch: str, optional
            remote branch to pull from, default to be your current barnch
        message: str, optional
            optional commit message
        author: str, optional
            option to overide the author of the operation

        Raises
        ------
        InterfaceError
            if the client does not connect to a database

        Returns
        -------
        dict

        Examples
        --------
        >>> client = WOQLClient("https://127.0.0.1:6363/")
        >>> client.pull()
        """
        self._check_connection()
        if remote_branch is None:
            remote_branch = self._branch
        if author is None:
            author = self._author
        if message is None:
            message = (
                f"Pulling from {remote}/{remote_branch} by Python client {__version__}"
            )
        rc_args = {
            "remote": remote,
            "remote_branch": remote_branch,
            "author": author,
            "message": message,
        }

        return self._dispatch_json(
            "post",
            self._pull_url(),
            rc_args,
        )

    def fetch(self, remote_id: str) -> dict:
        """Fatch the brach from a remote

        Parameters
        ----------
        remote_id: str
            id of the remote

        Raises
        ------
        InterfaceError
            if the client does not connect to a database"""
        self._check_connection()
        return self._dispatch_json("post", self._fetch_url(remote_id))

    def push(
        self,
        remote: str = "origin",
        remote_branch: Optional[str] = None,
        message: Optional[str] = None,
        author: Optional[str] = None,
    ) -> dict:
        """Push changes from a branch to a remote repo

        Parameters
        ----------
        remote: str
            remote to push to, default "origin"
        remote_branch: str, optional
            remote branch to push to, default to be your current barnch
        message: str, optional
            optional commit message
        author: str, optional
            option to overide the author of the operation

        Raises
        ------
        InterfaceError
            if the client does not connect to a database

        Examples
        -------
        >>> WOQLClient(server="http://localhost:6363").push(remote="origin", remote_branch = "main", author = "admin", message = "commit message"})

        Returns
        -------
        dict
        """
        self._check_connection()
        if remote_branch is None:
            remote_branch = self._branch
        if author is None:
            author = self._author
        if message is None:
            message = (
                f"Pushing to {remote}/{remote_branch} by Python client {__version__}"
            )
        rc_args = {
            "remote": remote,
            "remote_branch": remote_branch,
            "author": author,
            "message": message,
        }
        return self._dispatch_json("post", self._push_url(), rc_args)

    def rebase(
        self,
        rebase_source: str,
        message: Optional[str] = None,
        author: Optional[str] = None,
    ) -> dict:
        """Rebase the current branch onto the specified remote branch.

        Notes
        -----
        The "remote" repo can live in the local database.

        Parameters
        ----------
        rebase_source : str
            the source branch for the rebase
        message : str, optional
            the commit message
        author : str, optional
            the commit author

        Raises
        ------
        InterfaceError
            if the client does not connect to a database

        Returns
        -------
        dict

        Examples
        --------
        >>> client = WOQLClient("https://127.0.0.1:6363/")
        >>> client.rebase("the_branch")
        """
        self._check_connection()

        if author is None:
            author = self._author
        if message is None:
            message = f"Rebase from {rebase_source} by Python client {__version__}"
        rc_args = {"rebase_from": rebase_source, "author": author, "message": message}
        return self._dispatch_json("post", self._rebase_url(), rc_args)

    def reset(self, commit_path: str) -> None:
        """Reset the current branch HEAD to the specified commit path.

        Raises
        ------
        InterfaceError
            if the client does not connect to a database

        Notes
        -----
        The "remote" repo can live in the local database.

        Parameters
        ----------
        commit_path : string
            Path to the commit, for instance admin/database/local/commit/234980523ffaf93.

        Examples
        --------
        >>> client = WOQLClient("https://127.0.0.1:6363/")
        >>> client.checkout("some_branch")
        >>> client.reset('admin/database/local/commit/234980523ffaf93')
        """

        self._check_connection()
        self._dispatch(
            "post",
            self._reset_url(),
            {"commit_descriptor": commit_path},
        )

    def optimize(self, path: str) -> None:
        """Optimize the specified path.

        Raises
        ------
        InterfaceError
            if the client does not connect to a database

        Notes
        -----
        The "remote" repo can live in the local database.

        Parameters
        ----------
        path : string
            Path to optimize, for instance admin/database/_meta for the repo graph.

        Examples
        --------
        >>> client = WOQLClient("https://127.0.0.1:6363/")
        >>> client.optimize('admin/database/_meta')
        """
        self._check_connection()
        self._dispatch("post", self._optimize_url(path))

    def squash(
        self, message: Optional[str] = None, author: Optional[str] = None
    ) -> dict:
        """Squash the current branch HEAD into a commit

        Raises
        ------
        InterfaceError
            if the client does not connect to a database

        Notes
        -----
        The "remote" repo can live in the local database.

        Parameters
        ----------
        message : string
            Message for the newly created squash commit
        author : string
            Author of the commit

        Returns
        -------
        dict
            A dict with the new commit id:
            {'@type' : 'api:SquashResponse',
             'api:commit' : Commit,
             'api:old_commit' : Old_Commit,
             'api:status' : "api:success"}

        Examples
        --------
        >>> client = WOQLClient("https://127.0.0.1:6363/")
        >>> client.connect(user="admin", key="root", account="admin", db="some_db")
        >>> client.squash('This is a squash commit message!')
        """
        self._check_connection()
        commit_object = self._generate_commit(message, author)
        return self._dispatch_json("post", self._squash_url(), commit_object)

    def clonedb(
        self, clone_source: str, newid: str, description: Optional[str] = None
    ) -> None:
        """Clone a remote repository and create a local copy.

        Parameters
        ----------
        clone_source : str
            The source url of the repo to be cloned.
        newid : str
            Identifier of the new repository to create.
        Description : str, optional
            Optional description about the cloned database.

        Raises
        ------
        InterfaceError
            if the client does not connect to a database

        Examples
        --------
        >>> client = WOQLClient("https://127.0.0.1:6363/")
        >>> client.clonedb("http://terminusdb.com/some_user/test_db", "my_test_db")
        """
        self._check_connection()
        if description is None:
            description = f"New database {newid}"
        rc_args = {"remote_url": clone_source, "label": newid, "comment": description}
        self._dispatch("post", self._clone_url(newid), rc_args)

    def _generate_commit(
        self, msg: Optional[str] = None, author: Optional[str] = None
    ) -> dict:
        """Pack the specified commit info into a dict format expected by the server.

        Parameters
        ----------
        msg : str
            Commit message.
        author : str
            Commit author.

        Returns
        -------
        dict
            Formatted commit info.

        Examples
        --------
        >>> client = WOQLClient("https://127.0.0.1:6363/")
        >>> client._generate_commit("<message>", "<author>")
        {'commit_info': {'author': '<author>', 'message': '<message>'}}
        """
        if author:
            mes_author = author
        else:
            mes_author = self._author
        if not msg:
            msg = f"Commit via python client {__version__}"
        ci = {"commit_info": {"author": mes_author, "message": msg}}
        return ci

    def _dispatch_json(
        self,
        action: str,  # get, post, put, delete
        url: str,
        payload: Optional[dict] = None,
        file_list: Optional[list] = None,
    ) -> dict:
        """Directly dispatch to a TerminusDB database with the returned result parsed into a dictionary.

        Parameters
        ----------
        action
            The action to perform on the server. It will be one of the followig: get, post, put, delete
        url : str
            The server URL to point the action at.
        payload : dict, optional
            Payload to send to the server.
        file_list : list, optional
            List of files to include in the query.

        Returns
        -------
        dict
            Dictionary convered from the json string that is passed from a successful dispatch call.
        """
        result = self._dispatch(action, url, payload, file_list)
        return json.loads(result)

    def _dispatch(
        self,
        action: str,  # get, post, put, delete
        url: str,
        payload: Optional[dict] = None,
        file_list: Optional[list] = None,
    ) -> str:
        """Directly dispatch to a TerminusDB database.

        Parameters
        ----------
        action
            The action to perform on the server. It will be one of the followig: get, post, put, delete
        url : str
            The server URL to point the action at.
        payload : dict, optional
            Payload to send to the server.
        file_list : list, optional
            List of files to include in the query.

        Returns
        -------
        str
            If it sccessed (status code 200) then it will return a json string that is convertable to a dictionary.
        """

        # check if we can perform this action or raise an AccessDeniedError error
        # review the access control
        # self.conCapabilities.capabilitiesPermit(action)
        # url, action, payload={}, basic_auth, jwt=None, file_dict=None)

        if payload is None:
            payload = {}
        if file_list is None:
            file_list = []
        request_response = None
        headers = {}
        # url = utils.add_params_to_url(url, payload)
        if url[:17] == "https://127.0.0.1" or url[:7] == "http://" or self.insecure:
            verify = False
        else:
            verify = True

        if not verify:
            warnings.simplefilter("ignore", InsecureRequestWarning)

        # if (payload and ('terminus:user_key' in  payload)):
        # utils.encodeURIComponent(payload['terminus:user_key'])}
        basic_auth = self.basic_auth()
        remote_auth = self.remote_auth()
        if basic_auth:
            headers["Authorization"] = "Basic %s" % b64encode(
                (basic_auth).encode("utf-8")
            ).decode("utf-8")
        if remote_auth and remote_auth["type"] == "jwt":
            headers["Authorization-Remote"] = "Bearer %s" % remote_auth["key"]
        elif remote_auth and remote_auth["type"] == "basic":
            rauthstr = remote_auth["user"] + ":" + remote_auth["key"]
            headers["Authorization-Remote"] = "Basic %s" % b64encode(
                (rauthstr).encode("utf-8")
            ).decode("utf-8")

        if action == "get":
            request_response = requests.get(
                url, headers=headers, verify=verify, params=payload
            )

        elif action == "delete":
            request_response = requests.delete(
                url, headers=headers, verify=verify, json=payload
            )

        elif action in ["post", "put"]:

            if file_list:
                file_dict = {}
                streams = []
                for path in file_list:
                    name = os.path.basename(os.path.normpath(path))
                    stream = open(path, "rb")
                    file_dict[name] = (name, stream, "application/binary")
                    streams.append(stream)
                file_dict["payload"] = (
                    "payload",
                    json.dumps(payload),
                    "application/json",
                )
                try:
                    if action == "post":
                        request_response = requests.post(
                            url,
                            headers=headers,
                            files=file_dict,
                            verify=verify,
                            params=payload,
                        )
                    else:
                        request_response = requests.put(
                            url,
                            headers=headers,
                            files=file_dict,
                            verify=verify,
                            params=payload,
                        )
                finally:
                    # Close the files
                    for stream in streams:
                        stream.close()
            else:
                # headers["content-type"] = "application/json"
                if action == "post":
                    request_response = requests.post(
                        url,
                        json=payload,
                        headers=headers,
                        verify=verify,
                        # params=payload,
                    )
                else:
                    request_response = requests.put(
                        url,
                        json=payload,
                        headers=headers,
                        verify=verify,
                        # params=payload,
                    )
        else:
            raise ValueError("action needs to be 'get', 'post', 'put' or 'delete'")

        warnings.resetwarnings()
        if request_response.status_code == 200:
            return request_response.text  # if not a json not it raises an error
        elif request_response.status_code > 399 and request_response.status_code < 599:
            raise DatabaseError(request_response)

    def get_database(self, dbid: str, account: str) -> Optional[dict]:
        """
        Returns metadata (id, organization, label, comment) about the requested database
        Parameters
        ----------
        dbid : str
            The id of the database
        account : str
            The account / organization id that the user is acting through

        Raises
        ------
        InterfaceError
            if the client does not connect to a server

        Returns
        -------
        dict or None if not found
        """
        self._check_connection(check_db=False)
        db_ids = []
        all_dbs = []
        for this_db in self.get_databases():
            if this_db["system:resource_name"]["@value"] == dbid:
                db_ids.append(this_db["@id"])
                all_dbs.append(this_db)

        resources_ids = []
        for scope in self._dispatch_json("get", self._api)["system:role"][
            "system:capability"
        ]["system:capability_scope"]:
            if (
                scope["@type"] == "system:Organization"
                and scope["system:organization_name"]["@value"] == account
            ):
                if type(scope["system:resource_includes"]) is list:
                    for resource in scope["system:resource_includes"]:
                        resources_ids.append(resource["@id"])

        target_db = None
        for target in set(db_ids).intersection(set(resources_ids)):
            target_db = target

        for this_db in all_dbs:
            if this_db["@id"] == target_db:
                return this_db

    def get_databases(self) -> List[Dict]:
        """
        Returns a list of database metadata records for all databases the user has access to

        Raises
        ------
        InterfaceError
            if the client does not connect to a server

        Returns
        -------
        list of dicts
        """
        self._check_connection(check_db=False)
        all_dbs = []
        for scope in self._dispatch_json("get", self._api)["system:role"][
            "system:capability"
        ]["system:capability_scope"]:
            if scope["@type"] == "system:Database":
                all_dbs.append(scope)
        return all_dbs

    def list_databases(self) -> List[Dict]:
        """
        Returns a list of database ids for all databases the user has access to

        Raises
        ------
        InterfaceError
            if the client does not connect to a server

        Returns
        -------
        list of dicts
        """
        self._check_connection(check_db=False)
        all_data = self.get_databases()
        all_dbs = []
        for data in all_data:
            all_dbs.append(data["system:resource_name"]["@value"])
        return all_dbs

    def get_metadata(self, dbid: str, account):
        """
        **Deprecated**

        Alias of get_database above - deprecated - included for backwards compatibility

        .. deprecated:: 1.0.0
            use `get_database()` instead
        """
        warnings.warn(
            "get_metadata() is deprecated; use get_database().",
            DeprecationWarning,
        )
        return self.get_database(dbid, account)

    def server(self) -> str:
        """
        Returns the URL of the currently connected server
        """
        return self._server_url

    def api(self) -> str:
        """
        Returns the URL of the currently connected server
        """
        return self._api

    def _db_url_fragment(self):
        if self._db == "_system":
            return self._db
        return f"{self._account}/{self._db}"

    def _db_base(self, action: str):
        return f"{self._api}/{action}/{self._db_url_fragment()}"

    def _branch_url(self, branch_id: str):
        base_url = self._repo_base("branch")
        return f"{base_url}/branch/{branch_id}"

    def _repo_base(self, action: str):
        return self._db_base(action) + f"/{self._repo}"

    def _branch_base(self, action: str):
        base = self._repo_base(action)
        if self._repo == "_meta":
            return base
        if self._branch == "_commits":
            return base + f"/{self._branch}"
        elif self._ref:
            return base + f"/commit/{self._ref}"
        else:
            return base + f"/branch/{self._branch}"
        return base

    def _schema_url(self, sgid="main"):
        if self._db == "_system":
            schema = self._db_base("schema")
        else:
            schema = self._branch_base("schema")
        return schema + f"/{sgid}"

    def _query_url(self):
        if self._db == "_system":
            return self._db_base("woql")
        return self._branch_base("woql")

    def _class_frame_url(self):
        if self._db == "_system":
            return self._db_base("frame")
        return self._branch_base("frame")

    def _csv_url(self, graph_type="instance", graph_id="main"):
        if self._db == "_system":
            base_url = self._db_base("csv")
        else:
            base_url = self._branch_base("csv")
        return f"{base_url}/{graph_type}/{graph_id}"

    def _triples_url(self, graph_type="instance", graph_id="main"):
        if self._db == "_system":
            base_url = self._db_base("triples")
        else:
            base_url = self._branch_base("triples")
        return f"{base_url}/{graph_type}/{graph_id}"

    def _clone_url(self, new_repo_id: str):
        return f"{self._api}/clone/{self._account}/{new_repo_id}"

    def _cloneable_url(self):
        crl = f"{self._server_url}/{self._account}/{self._db}"
        return crl

    def _pull_url(self):
        return self._branch_base("pull")

    def _fetch_url(self, remote_name: str):
        furl = self._branch_base("fetch")
        return furl + "/" + remote_name + "/_commits"

    def _rebase_url(self):
        return self._branch_base("rebase")

    def _reset_url(self):
        return self._branch_base("reset")

    def _optimize_url(self, path: str):
        return f"{self._api}/optimize/{path}"

    def _squash_url(self):
        return self._branch_base("squash")

    def _push_url(self):
        return self._branch_base("push")

    def _db_url(self):
        return self._db_base("db")

    def _graph_url(self, graph_type: str, gid: str):
        return self._branch_base("graph") + f"/{graph_type}/{gid}"

    """
    Unstable / Experimental Endpoints

    The below API endpoints are not yet officially released

    They are part of the server API (not desktop) and will be finalized and
    officially released when that package is released. They should be considered
    unreliable and unstable until then and use is unsupported and at your own risk
    """

    def get_class_frame(self, class_name):
        self._check_connection()
        opts = {"class": class_name}
        return self.dispatch(
            "get",
            self._class_frame_url(),
            opts,
        )<|MERGE_RESOLUTION|>--- conflicted
+++ resolved
@@ -616,12 +616,8 @@
         if accountid is None:
             accountid = self._account
 
-<<<<<<< HEAD
-=======
         self._check_connection(check_db=False)
 
-        self._db = dbid
->>>>>>> 70cc090f
         self._account = accountid
         self._connected = True
         self._commit_made = 0
