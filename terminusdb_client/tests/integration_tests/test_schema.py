--- conflicted
+++ resolved
@@ -301,9 +301,6 @@
     client.insert_document(CheckDatetime, graph_type="schema")
     client.insert_document(test_obj, compress=0)
     test_obj2 = client.get_all_documents(as_list=True)
-<<<<<<< HEAD
-    assert len(test_obj2) == 10
-=======
     assert len(test_obj2) == 10
 
 
@@ -338,5 +335,4 @@
     obj = client.get_document(country_id)
     local_obj = schema.import_objects(obj)
     with pytest.raises(ValueError, match=r"name has been used to generate the id, hence cannot be changed."):
-        local_obj.name = "France"
->>>>>>> 00876c68
+        local_obj.name = "France"