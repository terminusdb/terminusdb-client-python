--- conflicted
+++ resolved
@@ -1,13 +1,9 @@
 import datetime as dt
 
-<<<<<<< HEAD
+import pytest
+
+from terminusdb_client.errors import DatabaseError
 from terminusdb_client.client.Client import Client
-=======
-import pytest
-
-from terminusdb_client.errors import DatabaseError
-from terminusdb_client.woqlclient.woqlClient import WOQLClient
->>>>>>> 5cef21cb
 from terminusdb_client.woqlschema.woql_schema import DocumentTemplate, WOQLSchema
 
 test_user_agent = "terminusdb-client-python-tests"
@@ -15,11 +11,7 @@
 
 def test_create_schema(docker_url, test_schema):
     my_schema = test_schema
-<<<<<<< HEAD
-    client = Client(docker_url)
-=======
-    client = WOQLClient(docker_url, user_agent=test_user_agent)
->>>>>>> 5cef21cb
+    client = Client(docker_url, user_agent=test_user_agent)
     client.connect()
     client.create_database("test_docapi")
     client.insert_document(
@@ -45,11 +37,7 @@
 
 def test_create_schema2(docker_url, test_schema):
     my_schema = test_schema
-<<<<<<< HEAD
-    client = Client(docker_url)
-=======
-    client = WOQLClient(docker_url, user_agent=test_user_agent)
->>>>>>> 5cef21cb
+    client = Client(docker_url, user_agent=test_user_agent)
     client.connect()
     client.create_database("test_docapi2")
     my_schema.commit(client, "I am checking in the schema")
@@ -98,11 +86,7 @@
     cheuk.friend_of = {cheuk}
     cheuk.member_of = Team.IT
 
-<<<<<<< HEAD
-    client = Client(docker_url)
-=======
-    client = WOQLClient(docker_url, user_agent=test_user_agent)
->>>>>>> 5cef21cb
+    client = Client(docker_url, user_agent=test_user_agent)
     client.connect(db="test_docapi")
     # client.create_database("test_docapi")
     # print(cheuk._obj_to_dict())
@@ -143,11 +127,7 @@
 def test_getting_and_deleting_cheuk(docker_url):
     assert "cheuk" not in globals()
     assert "cheuk" not in locals()
-<<<<<<< HEAD
-    client = Client(docker_url)
-=======
-    client = WOQLClient(docker_url, user_agent=test_user_agent)
->>>>>>> 5cef21cb
+    client = Client(docker_url, user_agent=test_user_agent)
     client.connect(db="test_docapi")
     new_schema = WOQLSchema()
     new_schema.from_db(client)
@@ -322,11 +302,7 @@
         weeks=2,
     )
     test_obj = CheckDatetime(datetime=datetime_obj, duration=delta)
-<<<<<<< HEAD
-    client = Client(docker_url)
-=======
-    client = WOQLClient(docker_url, user_agent=test_user_agent)
->>>>>>> 5cef21cb
+    client = Client(docker_url, user_agent=test_user_agent)
     client.connect()
     client.create_database("test_datetime")
     client.insert_document(CheckDatetime, graph_type="schema")
