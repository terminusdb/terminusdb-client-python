--- conflicted
+++ resolved
@@ -1,10 +1,10 @@
 import os
 import subprocess
 import time
-
+import requests
 import pytest
 
-from .ans_test_db import *  # noqa
+from terminusdb_client.woqlquery.smart_query import TerminusDB, WOQLClass, WOQLObj, WOQLLib
 
 MAX_CONTAINER_STARTUP_TIME = 30
 
@@ -54,7 +54,6 @@
             raise RuntimeError("Container was to slow to startup")
 
     yield test_url
-<<<<<<< HEAD
     clean_up_container()
 
 
@@ -66,41 +65,40 @@
                     "--file",
                     os.path.dirname(os.path.realpath(__file__)) + "/test-docker-compose.yml", "rm", "--force", "--stop",
                     "-v"], check=True)
-=======
     subprocess.run(["docker-compose", "down"])
     subprocess.run(["docker-compose", "rm", "--force", "--stop", "-v"])
->>>>>>> 38780837
 
 
-#
-# def test_main_service_run(docker_url):
-#     result = requests.get(docker_url)
-#     assert result.status_code == 200
-#
-#
-# def test_init_terminusdb(docker_url):
-#     db = TerminusDB(docker_url, "test")
-#     assert db._client.db("test") == "test"
-#
-#
-# def test_add_class_and_object(
-#     docker_url, one_class_obj, one_class_prop, one_object, one_prop_val
-# ):
-#     db = TerminusDB(docker_url, "test")
-#     my_class = WOQLClass(
-#         "Journey",
-#         label="Bike Journey",
-#         description="Bike Journey object that capture each bike joourney.",
-#     )
-#     my_class.add_property("Duration", "integer")
-#     db.add_class(my_class)
-#
-#     assert db.run(WOQLLib().classes()) == one_class_obj
-#     assert db.run(WOQLLib().property()) == one_class_prop
-#
-#     my_obj = WOQLObj("myobj", my_class)
-#     my_obj.add_property("Duration", 75)
-#     db.add_object(my_obj)
-#
-#     assert db.run(WOQLLib().objects()) == one_object
-#     assert db.run(WOQLLib().property_values()) == one_prop_val+
+
+def test_main_service_run(docker_url):
+    result = requests.get(docker_url)
+    assert result.status_code == 200
+
+
+def test_init_terminusdb(docker_url):
+    db = TerminusDB(docker_url, "test")
+    assert db._client.db("test") == "test"
+
+
+def test_add_class_and_object(
+    docker_url, one_class_obj, one_class_prop, one_object, one_prop_val
+):
+    db = TerminusDB(docker_url, "test")
+    my_class = WOQLClass(
+        "Journey",
+        label="Bike Journey",
+        description="Bike Journey object that capture each bike joourney.",
+    )
+    my_class.add_property("Duration", "integer")
+    db.add_class(my_class)
+
+    assert db.run(WOQLLib().classes()) == one_class_obj
+    assert db.run(WOQLLib().property()) == one_class_prop
+
+    my_obj = WOQLObj("myobj", my_class)
+    my_obj.add_property("Duration", 75)
+    db.add_object(my_obj)
+
+    assert db.run(WOQLLib().objects()) == one_object
+    assert db.run(WOQLLib().property_values()) == one_prop_val