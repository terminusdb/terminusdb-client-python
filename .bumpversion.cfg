--- conflicted
+++ resolved
@@ -1,9 +1,5 @@
 [bumpversion]
-<<<<<<< HEAD
-current_version = 0.0.12
-=======
 current_version = 0.0.15
->>>>>>> 3ec0be78
 commit = True
 tag = True
 
