import pytest
from woqlclient import IDParser, InvalidURIError

# import sys
# sys.path.append('woqlclient')


<<<<<<< HEAD
def test_idParser():
    idParser = IDParser()
    with pytest.raises(InvalidURIError):
        idParser.serverURL

    with pytest.raises(InvalidURIError):
        idParser.dbID

    assert idParser.docID == False


def test_parseServerURL():
    servURL = "http://localhost:6363/"
    idParser = IDParser()
    idParser.parseServerURL(servURL)
    assert idParser.serverURL == servURL


def test_parseDBID():
    dbName = "myFirstTerminusDB"
    idParser = IDParser()
    # check db as TerminusDB name
    idParser.parseDBID(dbName)
    assert idParser.dbID == dbName
    # check db name as TerminusDB Url


def test_parseDBURL():
    idParser = IDParser()
    idParser.parseDBURL("http://localhost:6363/myFirstTerminusDB")
    assert idParser.dbID == "myFirstTerminusDB"
    assert idParser.serverURL == "http://localhost:6363/"


# @param {string} docURL Terminus Document URL or Terminus Document ID
def test_parseDocumentID():
    documentName = "chess"

    idParser = IDParser()
    idParser.parseDocumentID(documentName)
    assert idParser.docID == documentName


def test_validURL():
    fullURL = "http://localhost:6363/myFirstTerminusDB"
    idParser = IDParser()
    assert idParser.validURL(fullURL) == True

    fullURL = "localhost&899900/myFirstTerminusDB"
    assert idParser.validURL(fullURL) == False


def test_validIDString():
    idString = "myFirstTerminusDB"
    idParser = IDParser()
    assert idParser.validIDString(idString) == True

    idString = "my First:"
    assert idParser.validIDString(idString) == False
=======
def test_parseServerURL():
	servURL="http://localhost:6363/"
	idParser=IDParser()
	assert idParser.parse_server_url(servURL) == servURL

def test_parseDBID():
	dbName="myFirstTerminusDB"
	idParser=IDParser()
	assert idParser.parse_dbid(dbName)==dbName

def test_validURL():
	fullURL="http://localhost:6363/myFirstTerminusDB";
	idParser=IDParser()
	assert idParser._valid_url(fullURL)== True;

	fullURL="localhost&899900/myFirstTerminusDB";
	assert idParser._valid_url(fullURL)== False;


def test_validIDString():
	idString="myFirstTerminusDB";
	idParser=IDParser()
	assert idParser._valid_id_string(idString)== True;
	idString="my First:";
	assert idParser._valid_id_string(idString)== False;
>>>>>>> 118e98d8
<|MERGE_RESOLUTION|>--- conflicted
+++ resolved
@@ -1,71 +1,10 @@
 import pytest
-from woqlclient import IDParser, InvalidURIError
+from woqlclient import (InvalidURIError)
+#import sys
+#sys.path.append('woqlclient')
 
-# import sys
-# sys.path.append('woqlclient')
+from woqlclient import IDParser
 
-
-<<<<<<< HEAD
-def test_idParser():
-    idParser = IDParser()
-    with pytest.raises(InvalidURIError):
-        idParser.serverURL
-
-    with pytest.raises(InvalidURIError):
-        idParser.dbID
-
-    assert idParser.docID == False
-
-
-def test_parseServerURL():
-    servURL = "http://localhost:6363/"
-    idParser = IDParser()
-    idParser.parseServerURL(servURL)
-    assert idParser.serverURL == servURL
-
-
-def test_parseDBID():
-    dbName = "myFirstTerminusDB"
-    idParser = IDParser()
-    # check db as TerminusDB name
-    idParser.parseDBID(dbName)
-    assert idParser.dbID == dbName
-    # check db name as TerminusDB Url
-
-
-def test_parseDBURL():
-    idParser = IDParser()
-    idParser.parseDBURL("http://localhost:6363/myFirstTerminusDB")
-    assert idParser.dbID == "myFirstTerminusDB"
-    assert idParser.serverURL == "http://localhost:6363/"
-
-
-# @param {string} docURL Terminus Document URL or Terminus Document ID
-def test_parseDocumentID():
-    documentName = "chess"
-
-    idParser = IDParser()
-    idParser.parseDocumentID(documentName)
-    assert idParser.docID == documentName
-
-
-def test_validURL():
-    fullURL = "http://localhost:6363/myFirstTerminusDB"
-    idParser = IDParser()
-    assert idParser.validURL(fullURL) == True
-
-    fullURL = "localhost&899900/myFirstTerminusDB"
-    assert idParser.validURL(fullURL) == False
-
-
-def test_validIDString():
-    idString = "myFirstTerminusDB"
-    idParser = IDParser()
-    assert idParser.validIDString(idString) == True
-
-    idString = "my First:"
-    assert idParser.validIDString(idString) == False
-=======
 def test_parseServerURL():
 	servURL="http://localhost:6363/"
 	idParser=IDParser()
@@ -90,5 +29,4 @@
 	idParser=IDParser()
 	assert idParser._valid_id_string(idString)== True;
 	idString="my First:";
-	assert idParser._valid_id_string(idString)== False;
->>>>>>> 118e98d8
+	assert idParser._valid_id_string(idString)== False;