--- conflicted
+++ resolved
@@ -1,899 +1,261 @@
+import pytest
 import unittest.mock as mock
-<<<<<<< HEAD
-
-from woqlclient import WOQLClient, WOQLQuery
-=======
 from woqlclient import WOQLQuery
 from woqlclient import WOQLClient
 """
 test_client = WOQLClient(server="http://localhost:6363",
                          key="mykey",
                          db="mydb")
->>>>>>> 118e98d8
-
-test_client = WOQLClient(server="http://localhost:6363", key="mykey", db="mydb")
-
-
-@mock.patch("requests.get")
+
+@mock.patch('requests.get')
 def test_database_document_id(mocked_requests):
-    WOQLQuery().limit(2).start(0)
-    # woqlObject.execute(test_client)
+    woqlObject=WOQLQuery().limit(2).start(0)
+    #woqlObject.execute(test_client)
     assert True
 
 
 class TestPreRollQuery:
+
     def test_get_everything_method(self):
-        woqlObject = WOQLQuery().limit(2).start(0)
-        jsonObj = {
-            "limit": [
-                2,
-                {
-                    "start": [
-                        0,
-                        {"quad": ["v:Subject", "v:Predicate", "v:Object", "db:Graph"]},
-                    ]
-                },
-            ]
-        }
+        woqlObject=WOQLQuery().limit(2).start(0)
+        jsonObj={ 'limit': [ 2, { 'start': [ 0, {"quad": ["v:Subject", "v:Predicate", "v:Object", "db:Graph" ] } ] } ] }
         assert woqlObject.get_everything("Graph").json() == jsonObj
 
     def test_get_all_documents_method(self):
-        woqlObject = WOQLQuery().limit(2).start(0)
-        jsonObj = {
-            "limit": [
-                2,
-                {
-                    "start": [
-                        0,
-                        {
-                            "and": [
-                                {"triple": ["v:Subject", "rdf:type", "v:Type"]},
-                                {"sub": ["v:Type", "tcs:Document"]},
-                            ]
-                        },
-                    ]
-                },
-            ]
-        }
+        woqlObject=WOQLQuery().limit(2).start(0)
+        jsonObj={ 'limit': [ 2, { 'start': [ 0, { "and": [ { "triple": [ "v:Subject", "rdf:type", "v:Type"] }, { "sub": ["v:Type", "tcs:Document" ] } ] } ] } ] }
         assert woqlObject.get_all_documents().json() == jsonObj
 
     def test_document_metadata_method(self):
-        woqlObject = WOQLQuery().limit(2).start(0)
-        jsonObj = {
-            "limit": [
-                2,
-                {
-                    "start": [
-                        0,
-                        {
-                            "and": [
-                                {"triple": ["v:ID", "rdf:type", "v:Class"]},
-                                {"sub": ["v:Class", "tcs:Document"]},
-                                {
-                                    "opt": [
-                                        {"triple": ["v:ID", "rdfs:label", "v:Label"]}
-                                    ]
-                                },
-                                {
-                                    "opt": [
-                                        {
-                                            "triple": [
-                                                "v:ID",
-                                                "rdfs:comment",
-                                                "v:Comment",
-                                            ]
-                                        }
-                                    ]
-                                },
-                                {
-                                    "opt": [
-                                        {
-                                            "quad": [
-                                                "v:Class",
-                                                "rdfs:label",
-                                                "v:Type",
-                                                "db:schema",
-                                            ]
-                                        }
-                                    ]
-                                },
-                                {
-                                    "opt": [
-                                        {
-                                            "quad": [
-                                                "v:Class",
-                                                "rdfs:comment",
-                                                "v:Type_Comment",
-                                                "db:schema",
-                                            ]
-                                        }
-                                    ]
-                                },
-                            ]
-                        },
-                    ]
-                },
-            ]
-        }
+        woqlObject=WOQLQuery().limit(2).start(0)
+        jsonObj={ 'limit': [ 2, { 'start': [ 0, { "and": [
+            { "triple": [ "v:ID", "rdf:type", "v:Class"] },
+            { "sub": ["v:Class", "tcs:Document" ] },
+            { "opt": [ { "triple": [ "v:ID", "rdfs:label", "v:Label"] } ] },
+            { "opt": [ { "triple": [ "v:ID", "rdfs:comment", "v:Comment"] } ] },
+            { "opt": [ { "quad": [ "v:Class", "rdfs:label", "v:Type", "db:schema"] } ] },
+            { "opt": [ { "quad": [ "v:Class", "rdfs:comment", "v:Type_Comment", "db:schema"] } ] }
+            ] } ] } ] }
         assert woqlObject.document_metadata().json() == jsonObj
 
     def test_concrete_document_classes_method(self):
-        woqlObject = WOQLQuery().limit(2).start(0)
-        jsonObj = {
-            "limit": [
-                2,
-                {
-                    "start": [
-                        0,
-                        {
-                            "and": [
-                                {"sub": ["v:Class", "tcs:Document"]},
-                                {
-                                    "not": [
-                                        {
-                                            "quad": [
-                                                "v:Class",
-                                                "tcs:tag",
-                                                "tcs:abstract",
-                                                "db:schema",
-                                            ]
-                                        }
-                                    ]
-                                },
-                                {
-                                    "opt": [
-                                        {
-                                            "quad": [
-                                                "v:Class",
-                                                "rdfs:label",
-                                                "v:Label",
-                                                "db:schema",
-                                            ]
-                                        }
-                                    ]
-                                },
-                                {
-                                    "opt": [
-                                        {
-                                            "quad": [
-                                                "v:Class",
-                                                "rdfs:comment",
-                                                "v:Comment",
-                                                "db:schema",
-                                            ]
-                                        }
-                                    ]
-                                },
-                            ]
-                        },
-                    ]
-                },
-            ]
-        }
+        woqlObject=WOQLQuery().limit(2).start(0)
+        jsonObj={ 'limit': [ 2, { 'start': [ 0, { "and": [
+            { "sub": [ "v:Class", "tcs:Document"] },
+            { "not": [ { "quad": ["v:Class", "tcs:tag", "tcs:abstract", "db:schema"] } ] },
+            { "opt": [ { "quad": ["v:Class", "rdfs:label", "v:Label", "db:schema"] } ] },
+            { "opt": [ { "quad": ["v:Class", "rdfs:comment", "v:Comment","db:schema"] } ] }
+            ] } ] } ] }
         assert woqlObject.concrete_document_classes().json() == jsonObj
 
     def test_property_metadata_method(self):
-        woqlObject = WOQLQuery().limit(2).start(0)
-        jsonObj = {
-            "limit": [
-                2,
-                {
-                    "start": [
-                        0,
-                        {
-                            "and": [
-                                {
-                                    "or": [
-                                        {
-                                            "quad": [
-                                                "v:Property",
-                                                "rdf:type",
-                                                "owl:DatatypeProperty",
-                                                "db:schema",
-                                            ]
-                                        },
-                                        {
-                                            "quad": [
-                                                "v:Property",
-                                                "rdf:type",
-                                                "owl:ObjectProperty",
-                                                "db:schema",
-                                            ]
-                                        },
-                                    ]
-                                },
-                                {
-                                    "opt": [
-                                        {
-                                            "quad": [
-                                                "v:Property",
-                                                "rdfs:range",
-                                                "v:Range",
-                                                "db:schema",
-                                            ]
-                                        }
-                                    ]
-                                },
-                                {
-                                    "opt": [
-                                        {
-                                            "quad": [
-                                                "v:Property",
-                                                "rdf:type",
-                                                "v:Type",
-                                                "db:schema",
-                                            ]
-                                        }
-                                    ]
-                                },
-                                {
-                                    "opt": [
-                                        {
-                                            "quad": [
-                                                "v:Property",
-                                                "rdfs:label",
-                                                "v:Label",
-                                                "db:schema",
-                                            ]
-                                        }
-                                    ]
-                                },
-                                {
-                                    "opt": [
-                                        {
-                                            "quad": [
-                                                "v:Property",
-                                                "rdfs:comment",
-                                                "v:Comment",
-                                                "db:schema",
-                                            ]
-                                        }
-                                    ]
-                                },
-                                {
-                                    "opt": [
-                                        {
-                                            "quad": [
-                                                "v:Property",
-                                                "rdfs:domain",
-                                                "v:Domain",
-                                                "db:schema",
-                                            ]
-                                        }
-                                    ]
-                                },
-                            ]
-                        },
-                    ]
-                },
-            ]
-        }
+        woqlObject=WOQLQuery().limit(2).start(0)
+        jsonObj={ 'limit': [ 2, { 'start': [ 0, { "and": [
+        {  "or": [ { "quad": ["v:Property", "rdf:type", "owl:DatatypeProperty", "db:schema"] },
+                   { "quad": ["v:Property", "rdf:type", "owl:ObjectProperty", "db:schema"] }
+                 ] },
+        { "opt": [ { "quad": ["v:Property", "rdfs:range", "v:Range", "db:schema"] } ] },
+        { "opt": [ { "quad": ["v:Property", "rdf:type", "v:Type", "db:schema"] } ] },
+        { "opt": [ { "quad": ["v:Property", "rdfs:label", "v:Label", "db:schema"] } ] },
+        { "opt": [ { "quad": ["v:Property", "rdfs:comment", "v:Comment", "db:schema"] } ] },
+        { "opt": [ { "quad": ["v:Property", "rdfs:domain", "v:Domain", "db:schema" ] } ] }
+        ] } ] } ] }
         assert woqlObject.property_metadata().json() == jsonObj
 
     def test_element_metadata_method(self):
-        woqlObject = WOQLQuery().limit(2).start(0)
-        jsonObj = {
-            "limit": [
-                2,
-                {
-                    "start": [
-                        0,
-                        {
-                            "and": [
-                                {
-                                    "quad": [
-                                        "v:Element",
-                                        "rdf:type",
-                                        "v:Type",
-                                        "db:schema",
-                                    ]
-                                },
-                                {
-                                    "opt": [
-                                        {
-                                            "quad": [
-                                                "v:Element",
-                                                "tcs:tag",
-                                                "v:Abstract",
-                                                "db:schema",
-                                            ]
-                                        }
-                                    ]
-                                },
-                                {
-                                    "opt": [
-                                        {
-                                            "quad": [
-                                                "v:Element",
-                                                "rdfs:label",
-                                                "v:Label",
-                                                "db:schema",
-                                            ]
-                                        }
-                                    ]
-                                },
-                                {
-                                    "opt": [
-                                        {
-                                            "quad": [
-                                                "v:Element",
-                                                "rdfs:comment",
-                                                "v:Comment",
-                                                "db:schema",
-                                            ]
-                                        }
-                                    ]
-                                },
-                                {
-                                    "opt": [
-                                        {
-                                            "quad": [
-                                                "v:Element",
-                                                "rdfs:subClassOf",
-                                                "v:Parent",
-                                                "db:schema",
-                                            ]
-                                        }
-                                    ]
-                                },
-                                {
-                                    "opt": [
-                                        {
-                                            "quad": [
-                                                "v:Element",
-                                                "rdfs:domain",
-                                                "v:Domain",
-                                                "db:schema",
-                                            ]
-                                        }
-                                    ]
-                                },
-                                {
-                                    "opt": [
-                                        {
-                                            "quad": [
-                                                "v:Element",
-                                                "rdfs:range",
-                                                "v:Range",
-                                                "db:schema",
-                                            ]
-                                        }
-                                    ]
-                                },
-                            ]
-                        },
-                    ]
-                },
-            ]
-        }
+        woqlObject=WOQLQuery().limit(2).start(0)
+        jsonObj={ 'limit': [ 2, { 'start': [ 0, { "and": [
+        { "quad": ["v:Element", "rdf:type", "v:Type", "db:schema"] },
+        { "opt": [ { "quad": ["v:Element", "tcs:tag", "v:Abstract", "db:schema"] } ] },
+        { "opt": [ { "quad": ["v:Element", "rdfs:label", "v:Label", "db:schema"] } ] },
+        { "opt": [ { "quad": ["v:Element", "rdfs:comment", "v:Comment", "db:schema"] } ] },
+        { "opt": [ { "quad": ["v:Element", "rdfs:subClassOf", "v:Parent", "db:schema"] } ] },
+        { "opt": [ { "quad": ["v:Element", "rdfs:domain", "v:Domain", "db:schema"] } ] },
+        {  "opt": [ { "quad": ["v:Element", "rdfs:range", "v:Range", "db:schema"] } ] }
+        ] } ] } ] }
         assert woqlObject.element_metadata().json() == jsonObj
 
     def test_class_metadata_method(self):
-        woqlObject = WOQLQuery().limit(2).start(0)
-        jsonObj = {
-            "limit": [
-                2,
-                {
-                    "start": [
-                        0,
-                        {
-                            "and": [
-                                {
-                                    "quad": [
-                                        "v:Element",
-                                        "rdf:type",
-                                        "owl:Class",
-                                        "db:schema",
-                                    ]
-                                },
-                                {
-                                    "opt": [
-                                        {
-                                            "quad": [
-                                                "v:Element",
-                                                "rdfs:label",
-                                                "v:Label",
-                                                "db:schema",
-                                            ]
-                                        }
-                                    ]
-                                },
-                                {
-                                    "opt": [
-                                        {
-                                            "quad": [
-                                                "v:Element",
-                                                "rdfs:comment",
-                                                "v:Comment",
-                                                "db:schema",
-                                            ]
-                                        }
-                                    ]
-                                },
-                                {
-                                    "opt": [
-                                        {
-                                            "quad": [
-                                                "v:Element",
-                                                "tcs:tag",
-                                                "v:Abstract",
-                                                "db:schema",
-                                            ]
-                                        }
-                                    ]
-                                },
-                            ]
-                        },
-                    ]
-                },
-            ]
-        }
+        woqlObject=WOQLQuery().limit(2).start(0)
+        jsonObj={ 'limit': [ 2, { 'start': [ 0, { "and": [
+        { "quad": [ "v:Element", "rdf:type", "owl:Class", "db:schema"] },
+        { "opt": [ { "quad": ["v:Element", "rdfs:label", "v:Label", "db:schema"] } ] },
+        { "opt": [ { "quad": ["v:Element", "rdfs:comment", "v:Comment", "db:schema"] } ] },
+        { "opt": [ { "quad": ["v:Element", "tcs:tag", "v:Abstract", "db:schema"] } ] }
+        ] } ] } ] }
         assert woqlObject.class_metadata().json() == jsonObj
 
     def test_get_data_of_class_method(self):
-        woqlObject = WOQLQuery().limit(2).start(0)
-        jsonObj = {
-            "limit": [
-                2,
-                {
-                    "start": [
-                        0,
-                        {
-                            "and": [
-                                {
-                                    "triple": [
-                                        "v:Subject",
-                                        "rdf:type",
-                                        {"@language": "en", "@value": "ClassID"},
-                                    ]
-                                },
-                                {
-                                    "opt": [
-                                        {
-                                            "triple": [
-                                                "v:Subject",
-                                                "v:Property",
-                                                "v:Value",
-                                            ]
-                                        }
-                                    ]
-                                },
-                            ]
-                        },
-                    ]
-                },
-            ]
-        }
-        assert woqlObject.get_data_of_class("ClassID").json() == jsonObj
+        woqlObject=WOQLQuery().limit(2).start(0)
+        jsonObj={ 'limit': [ 2, { 'start': [ 0, { "and": [
+        { "triple": [ "v:Subject", "rdf:type", {"@language": "en", "@value": "ClassID"}] },
+        { "opt": [ { "triple": ["v:Subject", "v:Property", "v:Value"] } ] }
+        ] } ] } ] }
+        assert woqlObject.get_data_of_class('ClassID').json() == jsonObj
 
     def test_get_data_of_property_method(self):
-        woqlObject = WOQLQuery().limit(2).start(0)
-        jsonObj = {
-            "limit": [
-                2,
-                {
-                    "start": [
-                        0,
-                        {
-                            "and": [
-                                {"triple": ["v:Subject", "scm:PropID", "v:Value"]},
-                                {
-                                    "opt": [
-                                        {
-                                            "triple": [
-                                                "v:Subject",
-                                                "rdfs:label",
-                                                "v:Label",
-                                            ]
-                                        }
-                                    ]
-                                },
-                            ]
-                        },
-                    ]
-                },
-            ]
-        }
+        woqlObject=WOQLQuery().limit(2).start(0)
+        jsonObj={ 'limit': [ 2, { 'start': [ 0, { "and": [
+        { "triple": [ "v:Subject", "scm:PropID", "v:Value"] },
+        { "opt": [ { "triple": ["v:Subject", "rdfs:label", "v:Label"] } ] }
+        ] } ] } ] }
         assert woqlObject.get_data_of_property("PropID").json() == jsonObj
 
     def test_document_properties_method(self):
-        woqlObject = WOQLQuery().limit(2).start(0)
-        jsonObj = {
-            "limit": [
-                2,
-                {
-                    "start": [
-                        0,
-                        {
-                            "and": [
-                                {
-                                    "triple": [
-                                        "doc:docid",
-                                        "v:Property",
-                                        "v:Property_Value",
-                                    ]
-                                },
-                                {
-                                    "opt": [
-                                        {
-                                            "quad": [
-                                                "v:Property",
-                                                "rdfs:label",
-                                                "v:Property_Label",
-                                                "db:schema",
-                                            ]
-                                        }
-                                    ]
-                                },
-                                {
-                                    "opt": [
-                                        {
-                                            "quad": [
-                                                "v:Property",
-                                                "rdf:type",
-                                                "v:Property_Type",
-                                                "db:schema",
-                                            ]
-                                        }
-                                    ]
-                                },
-                            ]
-                        },
-                    ]
-                },
-            ]
-        }
+        woqlObject=WOQLQuery().limit(2).start(0)
+        jsonObj={ 'limit': [ 2, { 'start': [ 0, { "and": [
+        { "triple": [ "doc:docid", "v:Property", "v:Property_Value"] },
+        { "opt": [ { "quad": ["v:Property", "rdfs:label", "v:Property_Label", "db:schema"] } ] },
+        { "opt": [ { "quad": ["v:Property", "rdf:type", "v:Property_Type", "db:schema"] } ] }
+        ] } ] } ] }
         assert woqlObject.document_properties("docid").json() == jsonObj
 
     def test_get_document_connections_method(self):
-        woqlObject = WOQLQuery().limit(2).start(0)
-        jsonObj = {
-            "limit": [
-                2,
-                {
-                    "start": [
-                        0,
-                        {
-                            "and": [
-                                {"eq": ["v:Docid", "doc:docid"]},
-                                {
-                                    "or": [
-                                        {
-                                            "triple": [
-                                                "doc:docid",
-                                                "v:Outgoing",
-                                                "v:Entid",
-                                            ]
-                                        },
-                                        {
-                                            "triple": [
-                                                "v:Entid",
-                                                "v:Incoming",
-                                                "doc:docid",
-                                            ]
-                                        },
-                                    ]
-                                },
-                                {"isa": ["v:Entid", "v:Enttype"]},
-                                {"sub": ["v:Enttype", "tcs:Document"]},
-                                {
-                                    "opt": [
-                                        {"triple": ["v:Entid", "rdfs:label", "v:Label"]}
-                                    ]
-                                },
-                                {
-                                    "opt": [
-                                        {
-                                            "quad": [
-                                                "v:Enttype",
-                                                "rdfs:label",
-                                                "v:Class_Label",
-                                                "db:schema",
-                                            ]
-                                        }
-                                    ]
-                                },
-                            ]
-                        },
-                    ]
-                },
-            ]
-        }
+        woqlObject=WOQLQuery().limit(2).start(0)
+        jsonObj={ 'limit': [ 2, { 'start': [ 0, { "and": [
+        {"eq": ["v:Docid", "doc:docid"]},
+        { "or": [
+            { "triple": ["doc:docid", "v:Outgoing", "v:Entid"] },
+            { "triple": ["v:Entid", "v:Incoming", "doc:docid" ] },
+        ] },
+        { "isa": [ "v:Entid", "v:Enttype"] },
+        { "sub": [ "v:Enttype", "tcs:Document"] },
+        { "opt": [ { "triple": ["v:Entid", "rdfs:label", "v:Label"] } ] },
+        { "opt": [ { "quad": ["v:Enttype", "rdfs:label", "v:Class_Label", "db:schema"] } ] }
+        ] } ] } ] }
         assert woqlObject.get_document_connections("doc:docid").json() == jsonObj
 
     def test_get_instance_meta_method(self):
-        woqlObject = WOQLQuery().limit(2).start(0)
-        jsonObj = {
-            "limit": [
-                2,
-                {
-                    "start": [
-                        0,
-                        {
-                            "and": [
-                                {"triple": ["doc:docid", "rdf:type", "v:InstanceType"]},
-                                {
-                                    "opt": [
-                                        {
-                                            "triple": [
-                                                "doc:docid",
-                                                "rdfs:label",
-                                                "v:InstanceLabel",
-                                            ]
-                                        }
-                                    ]
-                                },
-                                {
-                                    "opt": [
-                                        {
-                                            "triple": [
-                                                "doc:docid",
-                                                "rdfs:comment",
-                                                "v:InstanceComment",
-                                            ]
-                                        }
-                                    ]
-                                },
-                                {
-                                    "opt": [
-                                        {
-                                            "quad": [
-                                                "v:InstanceType",
-                                                "rdfs:label",
-                                                "v:ClassLabel",
-                                                "db:schema",
-                                            ]
-                                        }
-                                    ]
-                                },
-                            ]
-                        },
-                    ]
-                },
-            ]
-        }
+        woqlObject=WOQLQuery().limit(2).start(0)
+        jsonObj={ 'limit': [ 2, { 'start': [ 0, { "and": [
+        { "triple": [ "doc:docid", "rdf:type", "v:InstanceType"] },
+        { "opt": [ { "triple": ["doc:docid", "rdfs:label", "v:InstanceLabel"] } ] },
+        { "opt": [ { "triple": ["doc:docid", "rdfs:comment", "v:InstanceComment"] } ] },
+        { "opt": [ { "quad": ["v:InstanceType", "rdfs:label", "v:ClassLabel", "db:schema"] } ] }
+        ] } ] } ] }
         assert woqlObject.get_instance_meta("docid").json() == jsonObj
 
     def test_simple_graph_query_method(self):
-        woqlObject = WOQLQuery().limit(2).start(0)
-        jsonObj = {
-            "limit": [
-                2,
-                {
-                    "start": [
-                        0,
-                        {
-                            "and": [
-                                {"triple": ["v:Source", "v:Edge", "v:Target"]},
-                                {"isa": ["v:Source", "v:Source_Class"]},
-                                {"sub": ["v:Source_Class", "tcs:Document"]},
-                                {"isa": ["v:Target", "v:Target_Class"]},
-                                {"sub": ["v:Target_Class", "tcs:Document"]},
-                                {
-                                    "opt": [
-                                        {
-                                            "triple": [
-                                                "v:Source",
-                                                "rdfs:label",
-                                                "v:Source_Label",
-                                            ]
-                                        }
-                                    ]
-                                },
-                                {
-                                    "opt": [
-                                        {
-                                            "triple": [
-                                                "v:Source",
-                                                "rdfs:comment",
-                                                "v:Source_Comment",
-                                            ]
-                                        }
-                                    ]
-                                },
-                                {
-                                    "opt": [
-                                        {
-                                            "quad": [
-                                                "v:Source_Class",
-                                                "rdfs:label",
-                                                "v:Source_Type",
-                                                "db:schema",
-                                            ]
-                                        }
-                                    ]
-                                },
-                                {
-                                    "opt": [
-                                        {
-                                            "quad": [
-                                                "v:Source_Class",
-                                                "rdfs:comment",
-                                                "v:Source_Type_Comment",
-                                                "db:schema",
-                                            ]
-                                        }
-                                    ]
-                                },
-                                {
-                                    "opt": [
-                                        {
-                                            "triple": [
-                                                "v:Target",
-                                                "rdfs:label",
-                                                "v:Target_Label",
-                                            ]
-                                        }
-                                    ]
-                                },
-                                {
-                                    "opt": [
-                                        {
-                                            "triple": [
-                                                "v:Target",
-                                                "rdfs:comment",
-                                                "v:Target_Comment",
-                                            ]
-                                        }
-                                    ]
-                                },
-                                {
-                                    "opt": [
-                                        {
-                                            "quad": [
-                                                "v:Target_Class",
-                                                "rdfs:label",
-                                                "v:Target_Type",
-                                                "db:schema",
-                                            ]
-                                        }
-                                    ]
-                                },
-                                {
-                                    "opt": [
-                                        {
-                                            "quad": [
-                                                "v:Target_Class",
-                                                "rdfs:comment",
-                                                "v:Target_Type_Comment",
-                                                "db:schema",
-                                            ]
-                                        }
-                                    ]
-                                },
-                                {
-                                    "opt": [
-                                        {
-                                            "quad": [
-                                                "v:Edge",
-                                                "rdfs:label",
-                                                "v:Edge_Type",
-                                                "db:schema",
-                                            ]
-                                        }
-                                    ]
-                                },
-                                {
-                                    "opt": [
-                                        {
-                                            "quad": [
-                                                "v:Edge",
-                                                "rdfs:comment",
-                                                "v:Edge_Type_Comment",
-                                                "db:schema",
-                                            ]
-                                        }
-                                    ]
-                                },
-                            ]
-                        },
-                    ]
-                },
-            ]
-        }
+        woqlObject=WOQLQuery().limit(2).start(0)
+        jsonObj={ 'limit': [ 2, { 'start': [ 0, { "and": [
+        { "triple": [ "v:Source", "v:Edge", "v:Target"] },
+        { "isa": [ "v:Source", "v:Source_Class"] },
+        { "sub": [ "v:Source_Class", "tcs:Document"] },
+        { "isa": [ "v:Target", "v:Target_Class"] },
+        { "sub": [ "v:Target_Class", "tcs:Document"] },
+        { "opt": [ { "triple": ["v:Source", "rdfs:label", "v:Source_Label"] } ] },
+        { "opt": [ { "triple": ["v:Source", "rdfs:comment", "v:Source_Comment"] } ] },
+        { "opt": [ { "quad": ["v:Source_Class", "rdfs:label", "v:Source_Type", "db:schema"] } ] },
+        { "opt": [ { "quad": ["v:Source_Class", "rdfs:comment", "v:Source_Type_Comment", "db:schema"] } ] },
+        { "opt": [ { "triple": ["v:Target", "rdfs:label", "v:Target_Label"] } ] },
+        { "opt": [ { "triple": ["v:Target", "rdfs:comment", "v:Target_Comment"] } ] },
+        { "opt": [ { "quad": ["v:Target_Class", "rdfs:label", "v:Target_Type", "db:schema"] } ] },
+        { "opt": [ { "quad": ["v:Target_Class", "rdfs:comment", "v:Target_Type_Comment","db:schema"] } ] },
+        { "opt": [ { "quad": ["v:Edge", "rdfs:label", "v:Edge_Type", "db:schema"] } ] },
+        { "opt": [ { "quad": ["v:Edge", "rdfs:comment", "v:Edge_Type_Comment", "db:schema"] } ] }
+        ] } ] } ] }
         assert woqlObject.simple_graph_query().json() == jsonObj
 
 
 class TestWoqlQueryObject:
+
     def test_set_vocabulary_and_get_vocabulary_method(self):
-        woqlObject = WOQLQuery().limit(2).start(0)
+        woqlObject=WOQLQuery().limit(2).start(0)
         woqlObject.set_vocabulary("vocab")
         assert woqlObject.get_vocabulary() == "vocab"
 
-    @mock.patch("requests.get")
+    @mock.patch('requests.get')
     def test_load_vocabulary_method(self, mocked_requests):
-        WOQLQuery().limit(2).start(0)
-        # woqlObject.load_vocabulary(test_client)
+        woqlObject=WOQLQuery().limit(2).start(0)
+       # woqlObject.load_vocabulary(test_client)
         assert True
 
     def test_is_paged_method(self):
-        woqlObjectTrue = WOQLQuery().limit(2).start(0)
-        woqlObjectFalse = WOQLQuery().select("V1", WOQLQuery().triple("a", "b", "c"))
+        woqlObjectTrue=WOQLQuery().limit(2).start(0)
+        woqlObjectFalse=WOQLQuery().select("V1", WOQLQuery().triple("a", "b", "c"))
         assert woqlObjectTrue.is_paged() == True
         assert woqlObjectFalse.is_paged() == False
 
     def test_get_page_method(self):
-        woqlObject = WOQLQuery().limit(2).start(0)
-        woqlObject2 = WOQLQuery().limit(3).start(10)
-        woqlObject3 = WOQLQuery().limit(2).start(10)
+        woqlObject=WOQLQuery().limit(2).start(0)
+        woqlObject2=WOQLQuery().limit(3).start(10)
+        woqlObject3=WOQLQuery().limit(2).start(10)
 
         assert woqlObject.get_page() == 1
         assert woqlObject2.get_page() == 4
         assert woqlObject3.get_page() == 6
 
     def test_set_page_method(self):
-        woqlObject = WOQLQuery().limit(2).start(0)
-        jsonObj = {"limit": [2, {"start": [2, {}]}]}
+        woqlObject=WOQLQuery().limit(2).start(0)
+        jsonObj={ 'limit': [ 2, { 'start': [ 2, {} ] } ] }
         assert woqlObject.set_page(2).json() == jsonObj
 
     def test_next_page_method(self):
-        woqlObject = WOQLQuery().limit(2).start(0)
-        jsonObj = {"limit": [2, {"start": [2, {}]}]}
+        woqlObject=WOQLQuery().limit(2).start(0)
+        jsonObj={ 'limit': [ 2, { 'start': [ 2, {} ] } ] }
         assert woqlObject.next_page().json() == jsonObj
 
     def test_first_page_method(self):
-        woqlObject = WOQLQuery().limit(2).start(0)
-        jsonObj = {"limit": [2, {"start": [0, {}]}]}
+        woqlObject=WOQLQuery().limit(2).start(0)
+        jsonObj={ 'limit': [ 2, { 'start': [ 0, {} ] } ] }
         assert woqlObject.first_page().json() == jsonObj
 
     def test_previous_page_method(self):
-        woqlObject = WOQLQuery().limit(2).start(4)
-        jsonObj = {"limit": [2, {"start": [2, {}]}]}
+        woqlObject=WOQLQuery().limit(2).start(4)
+        jsonObj={ 'limit': [ 2, { 'start': [ 2, {} ] } ] }
         assert woqlObject.previous_page().json() == jsonObj
 
     def test_set_page_size_method(self):
-        woqlObject = WOQLQuery().limit(2).start(0)
-        jsonObj = {"limit": [3, {"start": [0, {}]}]}
+        woqlObject=WOQLQuery().limit(2).start(0)
+        jsonObj={ 'limit': [ 3, { 'start': [ 0, {} ] } ] }
         assert woqlObject.set_page_size(3).json() == jsonObj
 
     def test_set_page_size_method_not_first(self):
-        woqlObject = WOQLQuery().limit(2).start(10)
-        jsonObj = {"limit": [3, {"start": [0, {}]}]}
+        woqlObject=WOQLQuery().limit(2).start(10)
+        jsonObj={ 'limit': [ 3, { 'start': [ 0, {} ] } ] }
         assert woqlObject.set_page_size(3).json() == jsonObj
 
     def test_add_start_method(self):
-        woqlObject = WOQLQuery().limit(2)
-        woqlObject2 = WOQLQuery().start(5).limit(2)
-        jsonObj = {"start": [10, {"limit": [2, {}]}]}
+        woqlObject=WOQLQuery().limit(2)
+        woqlObject2=WOQLQuery().start(5).limit(2)
+        jsonObj={ 'start': [ 10, { 'limit': [ 2, {} ] } ] }
         assert woqlObject.add_start(10).json() == jsonObj
         assert woqlObject2.add_start(10).json() == jsonObj
 
     def test_has_start_method(self):
-        woqlObjectTrue = WOQLQuery().limit(2).start(10)
-        woqlObjectFalse = WOQLQuery().limit(2)
+        woqlObjectTrue=WOQLQuery().limit(2).start(10)
+        woqlObjectFalse=WOQLQuery().limit(2)
         assert woqlObjectTrue.has_start() == True
         assert woqlObjectFalse.has_start() == False
 
     def test_get_start_method(self):
-        woqlObject = WOQLQuery().limit(2).start(10)
+        woqlObject=WOQLQuery().limit(2).start(10)
         assert woqlObject.get_start() == 10
 
     def test_set_limit_method_not_first(self):
-        woqlObject = WOQLQuery().limit(2).start(10)
-        jsonObj = {"limit": [3, {"start": [10, {}]}]}
+        woqlObject=WOQLQuery().limit(2).start(10)
+        jsonObj={ 'limit': [ 3, { 'start': [ 10, {} ] } ] }
         assert woqlObject.set_limit(3).json() == jsonObj
 
     def test_get_limit_method(self):
-        woqlObject = WOQLQuery().limit(2).start(0)
+        woqlObject=WOQLQuery().limit(2).start(0)
         assert woqlObject.get_limit() == 2
 
     def test_has_select_method(self):
-        woqlObjectTrue = WOQLQuery().select("V1", WOQLQuery().triple("a", "b", "c"))
-        woqlObjectFalse = WOQLQuery().limit(2).start(0)
+        woqlObjectTrue=WOQLQuery().select("V1", WOQLQuery().triple("a", "b", "c"))
+        woqlObjectFalse=WOQLQuery().limit(2).start(0)
         assert woqlObjectTrue.has_select() == True
         assert woqlObjectFalse.has_select() == False
 
     def test_get_select_variables_method(self):
-        woqlObject = WOQLQuery().select("V1", WOQLQuery().triple("a", "b", "c"))
+        woqlObject=WOQLQuery().select("V1", WOQLQuery().triple("a", "b", "c"))
         assert woqlObject.get_select_variables() == ["V1"]
 
     def test_context_and_get_context_method(self):
-        contextObj = {
-            "@import": "https://terminusdb/contexts/woql/syntax/context.jsonld",
-            "@propagate": True,
-            "db": "http://localhost:6363/testDB004/",
-        }
-        woqlObject = WOQLQuery().limit(2).start(0)
+        contextObj = {"@import": "https://terminusdb/contexts/woql/syntax/context.jsonld",
+           "@propagate": True,
+           "db" : "http://localhost:6363/testDB004/"}
+        woqlObject=WOQLQuery().limit(2).start(0)
         woqlObject.context(contextObj)
         assert woqlObject.get_context() == contextObj
 """