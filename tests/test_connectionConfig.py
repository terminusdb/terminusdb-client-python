import pytest
<<<<<<< HEAD
from woqlclient import ConnectionConfig, InvalidURIError


def test_connectionConfig_noParameter():
    connectionConfig = ConnectionConfig()

    """
	 you need to set the terminusServer and the terminusDB id
	"""
    with pytest.raises(InvalidURIError):
        connectionConfig.serverURL
        connectionConfig.dbID
        connectionConfig.schemaURL()
        connectionConfig.docURL()
        connectionConfig.queryURL()
        connectionConfig.dbURL()

    assert (
        connectionConfig.connectedMode == True
    ), "start value of connectedMode is True"
    assert (
        connectionConfig.checkCapabilities == True
    ), "start value of checkCapabilities is True"
    assert connectionConfig.includeKey == True, "start value of includeKey is True"


def test_connectionConfig_withParameter():

    startParameters = {
        "server": "http://localhost:6363/",
        "db": "myFirstTerminusDB",
        "doc": "chess",
        "connected_mode": False,
        "include_key": False,
        "checks_capabilities": False,
    }

    connectionConfig = ConnectionConfig(**startParameters)

    assert connectionConfig.serverURL == "http://localhost:6363/"
    assert connectionConfig.dbID == "myFirstTerminusDB"
    assert connectionConfig.connectedMode == False
    assert connectionConfig.checkCapabilities == False
    assert connectionConfig.includeKey == False
    assert (
        connectionConfig.dbURL() == "http://localhost:6363/myFirstTerminusDB"
    ), "dbURL"
    assert (
        connectionConfig.schemaURL() == "http://localhost:6363/myFirstTerminusDB/schema"
    ), "schemaURL"
    assert (
        connectionConfig.docURL()
        == "http://localhost:6363/myFirstTerminusDB/document/chess"
    ), "docURL"
    assert (
        connectionConfig.queryURL() == "http://localhost:6363/myFirstTerminusDB/woql"
    ), "queryURL"


def test_setServer():
    connectionConfig = ConnectionConfig()
    connectionConfig.setServer("http://localhost:6363")
    assert connectionConfig.serverURL == "http://localhost:6363/"
=======

class TestConnectionConfig:
    start_server_url = "http://localhost:6363/";
    start_dbid = "testDB";
    account="admin"
    connection_config = ConnectionConfig(server=start_server_url,
                        db=start_dbid,
                        account=account)
    db_url="http://localhost:6363/db/admin/testDB"

    def test_get_sever_url(self):
        assert self.connection_config.server_url == self.start_server_url
        assert self.connection_config.db_url == self.db_url

    def test_change_server(self):
        connection_config.set_branch("myBranch")
        assert self.connection_config.db_url() == self.db_url
        assert self.connection_config.query_url == "http://localhost:6363/woql/admin/testDB/local/branch/myBranch"

    def test_change_server(self):
        new_ref = "gfhfjkflfgorpyuiioo"
        self.connection_config.set_ref(new_ref)
        assert self.connection_config.query_url == "http://localhost:6363/woql/admin/testDB/local/commit/"+new_ref
>>>>>>> 118e98d8
<|MERGE_RESOLUTION|>--- conflicted
+++ resolved
@@ -1,69 +1,5 @@
+from  woqlclient import ConnectionConfig
 import pytest
-<<<<<<< HEAD
-from woqlclient import ConnectionConfig, InvalidURIError
-
-
-def test_connectionConfig_noParameter():
-    connectionConfig = ConnectionConfig()
-
-    """
-	 you need to set the terminusServer and the terminusDB id
-	"""
-    with pytest.raises(InvalidURIError):
-        connectionConfig.serverURL
-        connectionConfig.dbID
-        connectionConfig.schemaURL()
-        connectionConfig.docURL()
-        connectionConfig.queryURL()
-        connectionConfig.dbURL()
-
-    assert (
-        connectionConfig.connectedMode == True
-    ), "start value of connectedMode is True"
-    assert (
-        connectionConfig.checkCapabilities == True
-    ), "start value of checkCapabilities is True"
-    assert connectionConfig.includeKey == True, "start value of includeKey is True"
-
-
-def test_connectionConfig_withParameter():
-
-    startParameters = {
-        "server": "http://localhost:6363/",
-        "db": "myFirstTerminusDB",
-        "doc": "chess",
-        "connected_mode": False,
-        "include_key": False,
-        "checks_capabilities": False,
-    }
-
-    connectionConfig = ConnectionConfig(**startParameters)
-
-    assert connectionConfig.serverURL == "http://localhost:6363/"
-    assert connectionConfig.dbID == "myFirstTerminusDB"
-    assert connectionConfig.connectedMode == False
-    assert connectionConfig.checkCapabilities == False
-    assert connectionConfig.includeKey == False
-    assert (
-        connectionConfig.dbURL() == "http://localhost:6363/myFirstTerminusDB"
-    ), "dbURL"
-    assert (
-        connectionConfig.schemaURL() == "http://localhost:6363/myFirstTerminusDB/schema"
-    ), "schemaURL"
-    assert (
-        connectionConfig.docURL()
-        == "http://localhost:6363/myFirstTerminusDB/document/chess"
-    ), "docURL"
-    assert (
-        connectionConfig.queryURL() == "http://localhost:6363/myFirstTerminusDB/woql"
-    ), "queryURL"
-
-
-def test_setServer():
-    connectionConfig = ConnectionConfig()
-    connectionConfig.setServer("http://localhost:6363")
-    assert connectionConfig.serverURL == "http://localhost:6363/"
-=======
 
 class TestConnectionConfig:
     start_server_url = "http://localhost:6363/";
@@ -86,5 +22,4 @@
     def test_change_server(self):
         new_ref = "gfhfjkflfgorpyuiioo"
         self.connection_config.set_ref(new_ref)
-        assert self.connection_config.query_url == "http://localhost:6363/woql/admin/testDB/local/commit/"+new_ref
->>>>>>> 118e98d8
+        assert self.connection_config.query_url == "http://localhost:6363/woql/admin/testDB/local/commit/"+new_ref