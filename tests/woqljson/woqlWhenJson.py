<<<<<<< HEAD
WoqlWhen={
=======
woqlWhen = {
>>>>>>> f6866e59
    "@type": "woql:When",
    "woql:query": {"@type": "woql:True"},
    "woql:consequent": {
        "@type": "woql:AddQuad",
        "woql:subject": {"@type": "woql:Node", "woql:node": "scm:id"},
        "woql:predicate": {"@type": "woql:Node", "woql:node": "rdf:type"},
        "woql:object": {"@type": "woql:Node", "woql:node": "owl:Class"},
        "woql:graph": {"@type": "xsd:string", "@value": "schema/main"},
    },
}<|MERGE_RESOLUTION|>--- conflicted
+++ resolved
@@ -1,8 +1,4 @@
-<<<<<<< HEAD
-WoqlWhen={
-=======
-woqlWhen = {
->>>>>>> f6866e59
+WoqlWhen = {
     "@type": "woql:When",
     "woql:query": {"@type": "woql:True"},
     "woql:consequent": {
