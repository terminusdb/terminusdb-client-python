--- conflicted
+++ resolved
@@ -1,86 +1,4 @@
-<<<<<<< HEAD
-WoqlSelect={"jsonObj":{
-                    "@type": "woql:Select",
-                    "woql:variable_list": [
-                        {
-                            "@type": "woql:VariableListElement",
-                            "woql:variable_name": {
-                                "@value": "V1",
-                                "@type": "xsd:string"
-                            },
-                            "woql:index": {
-                                "@type": "xsd:nonNegativeInteger",
-                                "@value": 0
-                            }
-                        }
-                    ],
-                    "woql:query": {
-                        "@type": "woql:Triple",
-                        "woql:subject": {
-                            "@type": "woql:Node",
-                            "woql:node": "doc:a"
-                        },
-                        "woql:predicate": {
-                            "@type": "woql:Node",
-                            "woql:node": "scm:b"
-                        },
-                        "woql:object": {
-                            "@type": "woql:Datatype",
-                            "woql:datatype": {
-                                "@type": "xsd:string",
-                                "@value": "c"
-                            }
-                        }
-                    }
-                },
-            "jsonObjMulti":{
-                    "@type": "woql:Select",
-                    "woql:variable_list": [
-                        {
-                            "@type": "woql:VariableListElement",
-                            "woql:variable_name": {
-                                "@value": "V1",
-                                "@type": "xsd:string"
-                            },
-                            "woql:index": {
-                                "@type": "xsd:nonNegativeInteger",
-                                "@value": 0
-                            }
-                        },
-                        {
-                            "@type": "woql:VariableListElement",
-                            "woql:variable_name": {
-                                "@value": "V2",
-                                "@type": "xsd:string"
-                            },
-                            "woql:index": {
-                                "@type": "xsd:nonNegativeInteger",
-                                "@value": 1
-                            }
-                        }
-                    ],
-                    "woql:query": {
-                        "@type": "woql:Triple",
-                        "woql:subject": {
-                            "@type": "woql:Node",
-                            "woql:node": "doc:a"
-                        },
-                        "woql:predicate": {
-                            "@type": "woql:Node",
-                            "woql:node": "scm:b"
-                        },
-                        "woql:object": {
-                            "@type": "woql:Datatype",
-                            "woql:datatype": {
-                                "@type": "xsd:string",
-                                "@value": "c"
-                            }
-                        }
-                    }
-                }
-    }
-=======
-woqlSelect = {
+WoqlSelect = {
     "jsonObj": {
         "@type": "woql:Select",
         "woql:variable_list": [
@@ -124,5 +42,4 @@
             },
         },
     },
-}
->>>>>>> f6866e59
+}