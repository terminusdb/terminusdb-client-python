<<<<<<< HEAD
WoqlRe={
=======
woqlRe = {
>>>>>>> f6866e59
    "@type": "woql:Regexp",
    "woql:pattern": {
        "@type": "woql:Datatype",
        "woql:datatype": {"@type": "xsd:string", "@value": ".*"},
    },
    "woql:regexp_string": {
        "@type": "woql:Variable",
        "woql:variable_name": {"@value": "string", "@type": "xsd:string"},
    },
    "woql:regexp_list": {
        "@type": "woql:Variable",
        "woql:variable_name": {"@value": "formated", "@type": "xsd:string"},
    },
}<|MERGE_RESOLUTION|>--- conflicted
+++ resolved
@@ -1,8 +1,4 @@
-<<<<<<< HEAD
-WoqlRe={
-=======
-woqlRe = {
->>>>>>> f6866e59
+WoqlRe = {
     "@type": "woql:Regexp",
     "woql:pattern": {
         "@type": "woql:Datatype",
