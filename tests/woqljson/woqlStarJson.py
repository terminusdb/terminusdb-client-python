--- conflicted
+++ resolved
@@ -1,8 +1,4 @@
-<<<<<<< HEAD
-WoqlStar={
-=======
-woqlStar = {
->>>>>>> f6866e59
+WoqlStar = {
     "@type": "woql:Limit",
     "woql:limit": {
         "@type": "woql:Datatype",
