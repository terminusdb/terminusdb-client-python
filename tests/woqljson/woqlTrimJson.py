--- conflicted
+++ resolved
@@ -1,8 +1,4 @@
-<<<<<<< HEAD
-WoqlTrim={
-=======
-woqlTrim = {
->>>>>>> f6866e59
+WoqlTrim = {
     "@type": "woql:Trim",
     "woql:untrimmed": {
         "@type": "woql:Datatype",
