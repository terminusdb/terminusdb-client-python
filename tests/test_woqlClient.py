# import sys
# sys.path.append('woqlclient')
import json
import unittest.mock as mock

import pytest
import requests
from mockResponse import mocked_requests
from woqlclient import WOQLClient
from woqljson.woqlStarJson import WoqlStar

# def test_realCall():
# resp=WOQLClient.directDeleteDatabase("http://localhost:6363/test0009","root")
# print('test_realCall',resp)


def mock_func_with_1arg(_):
    return True


def mock_func_with_2arg(first, second):
    return True


def mock_func_no_arg():
    return True


def test_connection_error():
    # this test is weird
    WOQLClient("http://localhost:6363")
    print("___MOCKED______", mocked_requests("http://...").status_code)


@mock.patch("requests.get", side_effect=mocked_requests)
def test_connection(mocked_requests, monkeypatch):

    __woql_client__ = WOQLClient("http://localhost:6363")

    # before connect it connection is empty
    assert __woql_client__.conCapabilities.connection == {}

    response = __woql_client__.connect(key="mykey", account="admin", user="admin")

    requests.get.assert_called_once_with(
        "http://localhost:6363/", headers={"Authorization": "Basic OmFkbWluOm15a2V5"}
    )

<<<<<<< HEAD
    # assert __woql_client__.conCapabilities.connection == ConnectionDump

=======
>>>>>>> 981440ec

@mock.patch("requests.post", side_effect=mocked_requests)
@mock.patch("requests.get", side_effect=mocked_requests)
def test_create_database(mocked_requests, mocked_requests2):
    __woql_client__ = WOQLClient(
        "http://localhost:6363", user="admin", key="mykey", account="admin"
    )
    __woql_client__.connect()
    assert __woql_client__.basic_auth() == "admin:mykey"

    __woql_client__.create_database("myFirstTerminusDB", "my first db")

    requests.post.assert_called_once_with(
        "http://localhost:6363/db/admin/myFirstTerminusDB",
        headers={
            "Authorization": "Basic OmFkbWluOm15a2V5",
            "content-type": "application/json",
        },
        json={
            "label": "my first db",
            "comment": "my first db",
            "prefixes": {
                "scm": "terminus://admin/myFirstTerminusDB/schema#",
                "doc": "terminus://admin/myFirstTerminusDB/data/",
            },
        },
    )


@mock.patch("requests.post", side_effect=mocked_requests)
@mock.patch("requests.get", side_effect=mocked_requests)
def test_create_database_and_change_account(mocked_requests, mocked_requests2):
    __woql_client__ = WOQLClient(
        "http://localhost:6363", user="admin", key="mykey", account="admin"
    )
    __woql_client__.connect()
    __woql_client__.create_database(
        "myFirstTerminusDB", "my first db", accountid="my_new_account"
    )

    requests.post.assert_called_once_with(
        "http://localhost:6363/db/my_new_account/myFirstTerminusDB",
        headers={
            "Authorization": "Basic OmFkbWluOm15a2V5",
            "content-type": "application/json",
        },
        json={
            "label": "my first db",
            "comment": "my first db",
            "prefixes": {
                "scm": "terminus://my_new_account/myFirstTerminusDB/schema#",
                "doc": "terminus://my_new_account/myFirstTerminusDB/data/",
            },
        },
    )

    __woql_client__.basic_auth() == "admin:mykey"

    __woql_client__.create_database("myFirstTerminusDB", "my first db")


@mock.patch("requests.delete", side_effect=mocked_requests)
@mock.patch("requests.get", side_effect=mocked_requests)
def test_delete_database(mocked_requests, mocked_requests2, monkeypatch):
    __woql_client__ = WOQLClient("http://localhost:6363")

    __woql_client__.connect(user="admin", account="admin", key="mykey")

    monkeypatch.setattr(
        __woql_client__.conCapabilities, "capabilities_permit", mock_func_with_1arg
    )

    monkeypatch.setattr(
        __woql_client__.conCapabilities, "remove_db", mock_func_with_2arg
    )

    __woql_client__.delete_database("myFirstTerminusDB")

    requests.delete.assert_called_once_with(
        "http://localhost:6363/db/admin/myFirstTerminusDB",
        headers={"Authorization": "Basic OmFkbWluOm15a2V5"},
    )


@mock.patch("requests.get", side_effect=mocked_requests)
@mock.patch("requests.post", side_effect=mocked_requests)
def test_branch(mocked_requests, mocked_requests2):
    __woql_client__ = WOQLClient("http://localhost:6363")
    __woql_client__.connect(user="admin", account="admin", key="mykey", db="myDBName")
    __woql_client__.branch("my_new_branch")

    requests.post.assert_called_once_with(
        "http://localhost:6363/branch/admin/myDBName/local/branch/my_new_branch",
        headers={
            "Authorization": "Basic OmFkbWluOm15a2V5",
            "content-type": "application/json",
        },
        json={"origin": "admin/myDBName/local/branch/master"},
    )


@mock.patch("requests.get", side_effect=mocked_requests)
@mock.patch("requests.post", side_effect=mocked_requests)
def test_create_graph(mocked_requests, mocked_requests2):
    __woql_client__ = WOQLClient("http://localhost:6363")
    __woql_client__.connect(user="admin", account="admin", key="mykey", db="myDBName")

    __woql_client__.create_graph("instance", "mygraph", "add a new graph")

    requests.post.assert_called_once_with(
        "http://localhost:6363/graph/admin/myDBName/local/branch/master/instance/mygraph",
        headers={
            "Authorization": "Basic OmFkbWluOm15a2V5",
            "content-type": "application/json",
        },
        json={"commit_info": {"author": "admin", "message": "add a new graph"}},
    )


@mock.patch("requests.get", side_effect=mocked_requests)
@mock.patch("requests.post", side_effect=mocked_requests)
def test_wrong_graph_type(mocked_requests, mocked_requests2):
    __woql_client__ = WOQLClient("http://localhost:6363")
    __woql_client__.connect(user="admin", account="admin", key="mykey", db="myDBName")

    with pytest.raises(ValueError):
        __woql_client__.create_graph("wrong_graph_name", "mygraph", "add a new graph")


@mock.patch("requests.get", side_effect=mocked_requests)
@mock.patch("requests.delete", side_effect=mocked_requests)
def test_delete_graph(mocked_requests, mocked_requests2):
    __woql_client__ = WOQLClient("http://localhost:6363")
    __woql_client__.connect(user="admin", account="admin", key="mykey", db="myDBName")

    __woql_client__.delete_graph("instance", "mygraph", "add a new graph")

    requests.delete.assert_called_once_with(
        "http://localhost:6363/graph/admin/myDBName/local/branch/master/instance/mygraph?author=admin&message=add+a+new+graph",
        headers={"Authorization": "Basic OmFkbWluOm15a2V5"},
    )


@mock.patch("requests.get", side_effect=mocked_requests)
def test_get_triples(mocked_requests):
    __woql_client__ = WOQLClient("http://localhost:6363")
    __woql_client__.connect(user="admin", account="admin", key="mykey", db="myDBName")

    __woql_client__.get_triples("instance", "mygraph")

    requests.get.assert_called_with(
        "http://localhost:6363/triples/admin/myDBName/local/branch/master/instance/mygraph",
        headers={"Authorization": "Basic OmFkbWluOm15a2V5"},
    )


@mock.patch("requests.post", side_effect=mocked_requests)
@mock.patch("requests.get", side_effect=mocked_requests)
def test_query(mocked_requests, mocked_requests2):
    __woql_client__ = WOQLClient("http://localhost:6363")
    __woql_client__.connect(user="admin", account="admin", key="mykey", db="myDBName")

    # WoqlStar is the query in json-ld

    __woql_client__.query(WoqlStar)

    requests.post.assert_called_once_with(
        "http://localhost:6363/woql/admin/myDBName/local/branch/master",
        headers={
            "Authorization": "Basic OmFkbWluOm15a2V5",
            "content-type": "application/json",
        },
        json={
            "commit_info": {"author": "admin", "message": "Automatically Added Commit"},
            "query": json.dumps(WoqlStar),
        },
    )<|MERGE_RESOLUTION|>--- conflicted
+++ resolved
@@ -46,11 +46,6 @@
         "http://localhost:6363/", headers={"Authorization": "Basic OmFkbWluOm15a2V5"}
     )
 
-<<<<<<< HEAD
-    # assert __woql_client__.conCapabilities.connection == ConnectionDump
-
-=======
->>>>>>> 981440ec
 
 @mock.patch("requests.post", side_effect=mocked_requests)
 @mock.patch("requests.get", side_effect=mocked_requests)
