# This workflow will install Python dependencies, run tests and lint with a variety of Python versions
# For more information see: https://help.github.com/actions/language-and-framework-guides/using-python-with-github-actions

name: Python package

on:
  push:
  pull_request:

jobs:
  check:
    runs-on: ubuntu-latest
    steps:
    - uses: actions/checkout@v2
    - name: Set up Python 3.10
      uses: actions/setup-python@v2
      with:
        python-version: "3.10"
    - name: Install dependencies
      run: |
        python -m pip install --upgrade pip
        python -m pip install tox
        tox -e deps
    - name: Linting
      run: |
        tox -e check
  build:
    needs: check
    runs-on: ubuntu-latest
    env:
      TERMINUSX_TOKEN: ${{ secrets.TERMINUSX_TOKEN_DEV }}
    strategy:
      max-parallel: 1
      matrix:
        python-version: ["3.7", "3.8", "3.9", "3.10"]

    steps:
    - uses: actions/checkout@v2
    - name: Set up Python ${{ matrix.python-version }}
      uses: actions/setup-python@v2
      with:
        python-version: ${{ matrix.python-version }}
    - name: Install dependencies
      run: |
        python -m pip install --upgrade pip
        python -m pip install tox
        tox -e deps
    - name: Test with pytest
      run: |
        tox -e test
    - name: Coverage report
      uses: codecov/codecov-action@v2
      with:
        files: ./cov.xml
        verbose: true

<<<<<<< HEAD
  check:
    runs-on: ubuntu-latest
    needs: build
    if: github.event_name == 'pull_request'
    steps:
    - uses: actions/checkout@v2
    - name: Set up Python 3.10
      uses: actions/setup-python@v2
      with:
        python-version: "3.10"
    - name: Install dependencies
      run: |
        python -m pip install --upgrade pip
        python -m pip install tox
        tox -e deps
    - name: Linting
      run: |
        tox -e check

=======
>>>>>>> af62e910
  deploy:
    runs-on: ubuntu-latest
    needs: build
    if: github.event_name == 'push' && startsWith(github.ref, 'refs/tags')
    steps:
    - uses: actions/checkout@v2
    - name: Set up Python 3.10
      uses: actions/setup-python@v2
      with:
        python-version: "3.10"
    - name: Run setup.py sdist
      run: |
        pip install wheel
        python setup.py sdist bdist_wheel
        tar -xf dist/*.tar.gz
        cat terminusdb-client-*/terminusdb_client.egg-info/requires.txt
        unzip -n dist/*.whl
        head -20 *.dist-info/METADATA

    - name: Deploy to pypi
      uses: pypa/gh-action-pypi-publish@release/v1
      with:
        user: __token__
        password: ${{ secrets.PYPI_API_TOKEN }}<|MERGE_RESOLUTION|>--- conflicted
+++ resolved
@@ -54,28 +54,6 @@
         files: ./cov.xml
         verbose: true
 
-<<<<<<< HEAD
-  check:
-    runs-on: ubuntu-latest
-    needs: build
-    if: github.event_name == 'pull_request'
-    steps:
-    - uses: actions/checkout@v2
-    - name: Set up Python 3.10
-      uses: actions/setup-python@v2
-      with:
-        python-version: "3.10"
-    - name: Install dependencies
-      run: |
-        python -m pip install --upgrade pip
-        python -m pip install tox
-        tox -e deps
-    - name: Linting
-      run: |
-        tox -e check
-
-=======
->>>>>>> af62e910
   deploy:
     runs-on: ubuntu-latest
     needs: build
